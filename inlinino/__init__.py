import logging
from logging.handlers import RotatingFileHandler
from time import strftime, gmtime
import sys
import os
import traceback

import numpy as np


<<<<<<< HEAD
__version__ = '2.8.6.dev1'
=======
__version__ = '2.9.1'
>>>>>>> 7dc57ac4

# Setup Logger
logging.basicConfig(level=logging.DEBUG)
logging.getLogger('PyQt5').setLevel(logging.WARNING)
root_logger = logging.getLogger()   # Get root logger


# Catch errors in log
def except_hook(exc_type, exc_value, exc_tb):
    tb = "".join(traceback.format_exception(exc_type, exc_value, exc_tb))
    root_logger.error(tb)


sys.excepthook = except_hook


# Setup Path
if hasattr(sys, 'frozen') and hasattr(sys, '_MEIPASS'):
    root_logger.debug('Running in bundled mode')
    package_dir = getattr(sys, '_MEIPASS', os.path.abspath(os.path.dirname(__file__)))
    os.chdir(package_dir)
else:
    root_logger.debug('Running from source')
    package_dir = os.path.dirname(__file__)
PATH_TO_RESOURCES = os.path.join(package_dir, 'resources')


# Logging in file
path_to_log = os.path.join(package_dir, 'logs')
if not os.path.isdir(path_to_log):
    root_logger.debug('Create log directory: %s' % path_to_log)
    os.mkdir(path_to_log)
log_filename = os.path.join(path_to_log, 'inlinino_' + strftime('%Y%m%d_%H%M%S', gmtime()) + '.log')
ch_file = RotatingFileHandler(log_filename, maxBytes=1048576 * 5, backupCount=9)
formater_file = logging.Formatter("%(asctime)s %(levelname)-8.8s [%(name)s]  %(message)s")
ch_file.setFormatter(formater_file)
root_logger.addHandler(ch_file)


class RingBuffer:
    # Ring buffer based on numpy.roll for np.array
    # Same concept as FIFO except that the size of the numpy array does not vary
    def __init__(self, _length, _dtype=None):
        # initialize buffer with NaN values
        # length correspond to the size of the buffer
        if _dtype is None:
            self.data = np.empty(_length)  # np.dtype = float64
            self.data[:] = np.NAN
        else:
            # type needs to be compatible with np.NaN
            self.data = np.empty(_length, dtype=_dtype)
            self.data[:] = None

    def extend(self, _x):
        # Add np.array at the end of the buffer
        x = np.array(_x, copy=False)  # dtype=None
        step = x.size
        self.data = np.roll(self.data, -step)
        self.data[-step:] = x

    def get(self, _n=1):
        # return the most recent n element(s) in buffer
        return self.data[-1 * _n:]

    def getleft(self, _n=1):
        # return the oldest n element(s) in buffer
        return self.data[0:_n]

    def __str__(self):
        return str(self.data)


# Set Constant(s)
COLOR_SET = ['#1f77b4',  # muted blue
             '#2ca02c',  # cooked asparagus green
             '#ff7f0e',  # safety orange
             '#d62728',  # brick red
             '#9467bd',  # muted purple
             '#8c564b',  # chestnut brown
             '#e377c2',  # raspberry yogurt pink
             '#7f7f7f',  # middle gray
             '#bcbd22',  # curry yellow-green
             '#17becf']  # blue-teal<|MERGE_RESOLUTION|>--- conflicted
+++ resolved
@@ -8,11 +8,7 @@
 import numpy as np
 
 
-<<<<<<< HEAD
-__version__ = '2.8.6.dev1'
-=======
 __version__ = '2.9.1'
->>>>>>> 7dc57ac4
 
 # Setup Logger
 logging.basicConfig(level=logging.DEBUG)
