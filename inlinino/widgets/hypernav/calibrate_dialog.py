import os.path

from pyqtgraph.Qt import QtCore, QtGui, QtWidgets, uic

from inlinino import PATH_TO_RESOURCES
from inlinino.shared.worker import Worker
from inlinino.instruments.hypernav import HyperNav
from inlinino.widgets import GenericDialog, classproperty

try:
<<<<<<< HEAD
    from hypernav.calibrate import calibration_report
    from hypernav.io import HyperNav as HyperNavIO
    pass
except ImportError:
=======
    from hypernav.io import HyperNav as HyperNavIO
    from hypernav.calibrate import calibrate_legacy, calibrate
except ModuleNotFoundError:
>>>>>>> 11d7762d
    HyperNavIO = None


class HyperNavCalibrateDialog(GenericDialog, Worker):
    @classproperty
    def __snake_name__(cls) -> str:
        return 'hypernav_calibrate_dialog'

    def __init__(self, parent, instrument: HyperNav):
        self.instrument = instrument
        super().__init__(parent=parent, fun=calibrate, signal=instrument.signal.warning)

        self.browse_datafile_button.clicked.connect(self.browse_datafile)
        self.browse_lamp_button.clicked.connect(self.browse_lamp_file)
        self.browse_plaque_button.clicked.connect(self.browse_plaque_file)
        self.browse_wavelength_button.clicked.connect(self.browse_wavelength_file)
        self.browse_history_cal_button.clicked.connect(self.browse_history_cal_dir)

        self.cb_head_side.currentTextChanged.connect(self.set_head)
        self.set_head(self.cb_head_side.currentText())

        self.le_hypernav_sn.setText(self.instrument.serial_number)

    @QtCore.pyqtSlot()
    def browse_datafile(self):
        file_name, _ = QtGui.QFileDialog.getOpenFileName(self,
                                                         caption='Choose HyperNav data file',
                                                         filter='Device File (*.raw *.txt)')
        self.le_log_file.setText(file_name)

    @QtCore.pyqtSlot()
    def browse_lamp_file(self):
        file_name, _ = QtGui.QFileDialog.getOpenFileName(self,
            caption='Choose FEL lamp file', filter='Device File (*.dat *.FIT)')
        self.le_lamp_path.setText(file_name)

    @QtCore.pyqtSlot()
    def browse_plaque_file(self):
        file_name, _ = QtGui.QFileDialog.getOpenFileName(self,
            caption='Choose reflectance plaque file', filter='Device File (*.dat *.FIT)')
        self.le_plaque_path.setText(file_name)

    @QtCore.pyqtSlot()
    def browse_wavelength_file(self):
        file_name, _ = QtGui.QFileDialog.getOpenFileName(self,
            caption='Choose wavelength registration file', filter='Device File (*.cgs *.txt)')
        self.le_wavelength_path.setText(file_name)
        try:
            name = os.path.splitext(os.path.basename(file_name))[0].strip()
            try:
                spec_sn = int(name)  # ex: 117886.cgs
            except:
                spec_sn = int(name.split('_')[2][2:])  # ex: HNAV-55_stbrd_R-117886_20210408T185635Zfake_Wavelengths.cgs
            self.le_spec_sn.setText(str(spec_sn))
        except:
            pass

    @QtCore.pyqtSlot()
    def browse_history_cal_dir(self):
        self.le_history_cal_path.setText(QtGui.QFileDialog.getExistingDirectory(
            caption='Choose historical calibration directory'))

    @QtCore.pyqtSlot(str)
    def set_head(self, head):
        self.le_head_sn.setText(str(self.instrument.get_head_sbs_sn(head)))

    @QtCore.pyqtSlot()
    def start(self):
        if not self.check_fields_passed(ignore=['le_history_cal_path']):
            return
        self.disable_run_button()

        if self.cb_software.currentText() == 'legacy':
            # Execute legacy function
            try:
                # Calls external executable so no need for Thread
                calibrate_legacy(
                    self.instrument.log_path,
                    self.le_log_file.text(),
                    self.le_lamp_path.text(),
                    self.le_plaque_path.text(),
                    self.le_wavelength_path.text(),
                    int(self.le_hypernav_sn.text()),
                    self.cb_head_side.currentText(),
                    int(self.le_head_sn.text()),
                    int(self.le_spec_sn.text()),
                    self.lamp_to_plaque_distance.value(),
                    self.lamp_calibration_distance.value(),
                    'show+pdf',
                    self.le_history_cal_path.text()
                )
            except SystemError as e:
                self.instrument.signal.warning[str, str, str].emit(f"Error running 'legacy' calibration.",
                                                                   str(e), 'error')
            except Exception as e:
                self.instrument.signal.warning[str, str, str].emit(f"Error while analyzing '{os.path.basename(self.le_log_file.text())}'."
                                                                   , str(e), 'error')
            self.enable_run_button()
        elif self.cb_software.currentText() == 'python':
            # Execute Python Code
            super().start(
                os.path.basename(self.le_log_file.text()),
                self.instrument.log_path,
                self.le_log_file.text(),
                self.le_lamp_path.text(),
                self.le_plaque_path.text(),
                self.le_wavelength_path.text(),
                int(self.le_hypernav_sn.text()),
                self.cb_head_side.currentText(),
                int(self.le_head_sn.text()),
                int(self.le_spec_sn.text()),
                self.le_operator.text(),
                self.lamp_to_plaque_distance.value(),
                self.lamp_calibration_distance.value(),
                'show+pdf',
                self.le_history_cal_path.text()
            )
        else:
            self.instrument.signal.warning.emit(f'Calibration software `{self.cb_software}` not available.')
            self.enable_run_button()

    def join(self):
        super().join()
        self.enable_run_button()<|MERGE_RESOLUTION|>--- conflicted
+++ resolved
@@ -8,16 +8,9 @@
 from inlinino.widgets import GenericDialog, classproperty
 
 try:
-<<<<<<< HEAD
-    from hypernav.calibrate import calibration_report
-    from hypernav.io import HyperNav as HyperNavIO
-    pass
-except ImportError:
-=======
     from hypernav.io import HyperNav as HyperNavIO
     from hypernav.calibrate import calibrate_legacy, calibrate
-except ModuleNotFoundError:
->>>>>>> 11d7762d
+except ImportError:
     HyperNavIO = None
 
 
