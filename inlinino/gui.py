import os
import sys
import glob
import logging
import zipfile
from math import floor
from time import time, gmtime, strftime

import serial
from serial.tools.list_ports import comports as list_serial_comports
import numpy as np
import pyqtgraph as pg
from pyqtgraph.Qt import QtGui, QtCore, QtWidgets, uic
from PyQt5 import QtMultimedia
from pyACS.acs import ACS as ACSParser
import pySatlantic.instrument as pySat

from inlinino import RingBuffer, CFG, __version__, PATH_TO_RESOURCES, COLOR_SET
from inlinino.instruments import Instrument, SerialInterface, SocketInterface, InterfaceException
from inlinino.instruments.acs import ACS
from inlinino.instruments.dataq import DATAQ
from inlinino.instruments.hyperbb import HyperBB
from inlinino.instruments.lisst import LISST
from inlinino.instruments.nmea import NMEA
from inlinino.instruments.satlantic import Satlantic
from inlinino.instruments.suna import SunaV1, SunaV2
from inlinino.instruments.taratsg import TaraTSG
from inlinino.instruments.lisst import LISSTParser

logger = logging.getLogger('GUI')


class InstrumentSignals(QtCore.QObject):
    status_update = QtCore.pyqtSignal()
    packet_received = QtCore.pyqtSignal()
    packet_corrupted = QtCore.pyqtSignal()
    packet_logged = QtCore.pyqtSignal()
    new_ts_data = QtCore.pyqtSignal(object, float)
    new_spectrum_data = QtCore.pyqtSignal(list)
    new_aux_data = QtCore.pyqtSignal(list)
    new_meta_data = QtCore.pyqtSignal(list)
    alarm = QtCore.pyqtSignal(bool)


def seconds_to_strmmss(seconds):
    min = floor(seconds / 60)
    sec = seconds % 60
    return '%d:%02d' % (min, sec)


class MainWindow(QtGui.QMainWindow):
    BACKGROUND_COLOR = '#F8F8F2'
    FOREGROUND_COLOR = '#26292C'
    PEN_COLORS = COLOR_SET
    BUFFER_LENGTH = 240
    MAX_PLOT_REFRESH_RATE = 4   # Hz

    def __init__(self, instrument=None):
        super(MainWindow, self).__init__()
        uic.loadUi(os.path.join(PATH_TO_RESOURCES, 'main.ui'), self)
        # Graphical Adjustments
        self.dock_widget_primary.setTitleBarWidget(QtGui.QWidget(None))
        self.dock_widget_secondary.setTitleBarWidget(QtGui.QWidget(None))
        self.label_app_version.setText('Inlinino v' + __version__)
        # Set Colors
        palette = QtGui.QPalette()
        palette.setColor(palette.Window, QtGui.QColor(self.BACKGROUND_COLOR))  # Background
        palette.setColor(palette.WindowText, QtGui.QColor(self.FOREGROUND_COLOR))  # Foreground
        self.setPalette(palette)
        pg.setConfigOption('background', pg.mkColor(self.BACKGROUND_COLOR))
        pg.setConfigOption('foreground', pg.mkColor(self.FOREGROUND_COLOR))
        # Set figure with pyqtgraph
        # pg.setConfigOption('antialias', True)  # Lines are drawn with smooth edges at the cost of reduced performance
        self._buffer_timestamp = None
        self._buffer_data = []
        self.last_timeseries_plot_refresh = time()
        self.timeseries_plot_widget = None
        self.last_spectrum_plot_refresh = time()
        self.spectrum_plot_widget = None
        # Set instrument
        if instrument:
            self.init_instrument(instrument)
        else:
            self.instrument = None
        self.packets_received = 0
        self.packets_logged = 0
        self.packets_corrupted = 0
        self.packets_corrupted_flag = False
        self.last_packet_corrupted_timestamp = 0
        # Set buttons
        self.button_setup.clicked.connect(self.act_instrument_setup)
        self.button_serial.clicked.connect(self.act_instrument_interface)
        self.button_log.clicked.connect(self.act_instrument_log)
        self.button_figure_clear.clicked.connect(self.act_clear_plots)
        # Set clock
        self.signal_clock = QtCore.QTimer()
        self.signal_clock.timeout.connect(self.set_clock)
        self.signal_clock.start(1000)
        # Alarm message box for data timeout
        self.alarm_sound = QtMultimedia.QMediaPlayer()
        self.alarm_playlist = QtMultimedia.QMediaPlaylist(self.alarm_sound)
        for file in sorted(glob.glob(os.path.join(PATH_TO_RESOURCES, 'alarm*.wav'))):
            self.alarm_playlist.addMedia(QtMultimedia.QMediaContent(QtCore.QUrl.fromLocalFile(file)))
        if self.alarm_playlist.mediaCount() < 1:
            logger.warning('No alarm sounds available: disabled alarm')
        self.alarm_playlist.setPlaybackMode(QtMultimedia.QMediaPlaylist.Loop)  # Playlist is needed for infinite loop
        self.alarm_sound.setPlaylist(self.alarm_playlist)
        # self.alarm_sound.setMedia(QtMultimedia.QMediaContent(QtCore.QUrl.fromLocalFile(
        #     os.path.join(PATH_TO_RESOURCES, 'alarm-arcade.wav'))))
        self.alarm_message_box_active = False
        self.alarm_message_box = QtWidgets.QMessageBox()
        self.alarm_message_box.setIcon(QtWidgets.QMessageBox.Warning)
        self.alarm_message_box.setWindowTitle("Data Timeout Alarm")
        self.alarm_message_box.setText("An error with the serial connection occured or "
                                       "no data was received in the past minute.\n\n"
                                       "Does the instrument receive power?\n"
                                       "Are the serial cable and serial to USB adapter connected?\n"
                                       "Is the instruments set to continuously send data?\n")
        self.alarm_message_box.setStandardButtons(QtWidgets.QMessageBox.Ignore)
        self.alarm_message_box.buttonClicked.connect(self.alarm_message_box_button_clicked)
        # Plugins variables
        self.plugin_aux_data_variable_names = []
        self.plugin_aux_data_variable_values = []
        self.plugin_active_timeseries_variables_model = None
        self.plugin_active_timeseries_variables_filter_proxy_model = None

    def init_instrument(self, instrument):
        self.instrument = instrument
        self.label_instrument_name.setText(self.instrument.short_name)
        self.instrument.signal.status_update.connect(self.on_status_update)
        self.instrument.signal.packet_received.connect(self.on_packet_received)
        self.instrument.signal.packet_corrupted.connect(self.on_packet_corrupted)
        self.instrument.signal.packet_logged.connect(self.on_packet_logged)
        self.instrument.signal.new_ts_data.connect(self.on_new_ts_data)
        self.instrument.signal.alarm.connect(self.on_data_timeout)
        self.on_status_update()  # Run now as didn't run with instrument.setup because signal was not connected

        # Set Plugins specific to instrument
        # Auxiliary Data Plugin
        self.group_box_aux_data.setVisible(self.instrument.plugin_aux_data)
        if self.instrument.plugin_aux_data:
            # Set aux variable names
            for v in self.instrument.plugin_aux_data_variable_names:
                self.plugin_aux_data_variable_names.append(QtGui.QLabel(v))
                self.plugin_aux_data_variable_values.append(QtGui.QLabel('?'))
                self.group_box_aux_data_layout.addRow(self.plugin_aux_data_variable_names[-1],
                                                      self.plugin_aux_data_variable_values[-1])
            # Connect signal
            self.instrument.signal.new_aux_data.connect(self.on_new_aux_data)

        # Select Channels To Plot Plugin
        self.group_box_active_timeseries_variables.setVisible(self.instrument.plugin_active_timeseries_variables)
        if self.instrument.plugin_active_timeseries_variables:
            # Set Data Model & Filter Proxy Model
            self.plugin_active_timeseries_variables_model = QtGui.QStandardItemModel()
            self.plugin_active_timeseries_variables_filter_proxy_model = QtCore.QSortFilterProxyModel()
            self.plugin_active_timeseries_variables_filter_proxy_model.setSourceModel(self.plugin_active_timeseries_variables_model)
            self.plugin_active_timeseries_variables_filter_proxy_model.setFilterCaseSensitivity(QtCore.Qt.CaseInsensitive)
            # Connect Search Field to Filter Proxy Model
            self.le_active_timeseries_variables_search.textChanged.connect(
                self.plugin_active_timeseries_variables_filter_proxy_model.setFilterRegExp)
            # Add Data Filter Proxy Model to List View
            self.list_view_active_timeseries_variables.setModel(
                self.plugin_active_timeseries_variables_filter_proxy_model)
            self.list_view_active_timeseries_variables.clicked.connect(self.on_active_timeseries_variables_update)
            # Add variables to data model
            self.set_active_timeseries_variables()
            # Delete extra spacer to allow channels plugin to expand
            for i in reversed(range(self.dw_primary_layout.count())):
                if isinstance(self.dw_primary_layout.itemAt(i).spacerItem(), QtWidgets.QSpacerItem):
                    self.dw_primary_layout.removeItem(self.dw_primary_layout.itemAt(i))
                    break

        # Set Central Widget with Plot(s)
        if self.instrument.spectrum_plot_enabled:
            if self.spectrum_plot_widget is None:
                self.spectrum_plot_widget = self.create_spectrum_plot_widget(**self.instrument.spectrum_plot_axis_labels)
            self.centralwidget.layout().addWidget(self.spectrum_plot_widget)
            self.set_spectrum_plot_widget()
            self.instrument.signal.new_spectrum_data.connect(self.on_new_spectrum_data)
        self.timeseries_plot_widget = self.create_timeseries_plot_widget()
        self.centralwidget.layout().addWidget(self.timeseries_plot_widget)

        # Set Secondary Dock Widget
        if self.instrument.secondary_dock_widget_enabled:
            self.resize(self.frameGeometry().width()+245, self.frameGeometry().height())
            self.dock_widget_secondary.widget().setMinimumSize(QtCore.QSize(200, self.frameGeometry().height()))
            # if not self.instrument.plugin_controls_enabled:
                # self.group_box_instrument_controls.setParent(None)
            if self.instrument.plugin_metadata_enabled:
                self.instrument.signal.new_meta_data.connect(self.on_new_meta_data)
                self.set_metadata_widget()
            else:
                self.group_box_metadata.setParent(None)
            # if not self.instrument.plugin_terminal_enabled:
                # self.group_box_terminal.setParent(None)
        else:
            self.dock_widget_secondary.setParent(None)

    @staticmethod
    def create_timeseries_plot_widget():
        widget = pg.PlotWidget(axisItems={'bottom': pg.DateAxisItem(utcOffset=0)}, enableMenu=False)
        widget.plotItem.setLabel('bottom', 'Time ', units='UTC')
        widget.plotItem.getAxis('bottom').enableAutoSIPrefix(False)
        widget.plotItem.setLabel('left', 'Signal')
        widget.plotItem.getAxis('left').enableAutoSIPrefix(False)
        # widget.plotItem.setLimits(minYRange=0, maxYRange=4500)  # In version 0.9.9
        widget.plotItem.setMouseEnabled(x=False, y=True)
        widget.plotItem.showGrid(x=False, y=True)
        widget.plotItem.enableAutoRange(x=True, y=True)
        widget.plotItem.addLegend()
        return widget

    @staticmethod
    def create_spectrum_plot_widget(x_label_name='Wavelength', x_label_units='nm',
                                    y_label_name='Signal', y_label_units=''):
        widget = pg.PlotWidget(enableMenu=True)
        widget.plotItem.setLabel('bottom', x_label_name, units=x_label_units)
        widget.plotItem.getAxis('bottom').enableAutoSIPrefix(False)
        widget.plotItem.setLabel('left', y_label_name, units=y_label_units)
        widget.plotItem.getAxis('left').enableAutoSIPrefix(False)
        widget.plotItem.setMouseEnabled(x=True, y=True)
        widget.plotItem.showGrid(x=True, y=True)
        widget.plotItem.enableAutoRange(x=True, y=True)
        widget.plotItem.addLegend()
        return widget

    def set_active_timeseries_variables(self):
        # Clear Past Variables
        self.plugin_active_timeseries_variables_model.clear()
        # Set Current Variables
        for v in self.instrument.plugin_active_timeseries_variables_names:
            item = QtGui.QStandardItem(v)
            item.setFlags(QtCore.Qt.ItemIsUserCheckable | QtCore.Qt.ItemIsEnabled)
            if v in self.instrument.plugin_active_timeseries_variables_selected:
                item.setData(QtCore.QVariant(QtCore.Qt.Checked), QtCore.Qt.CheckStateRole)
            else:
                item.setData(QtCore.QVariant(QtCore.Qt.Unchecked), QtCore.Qt.CheckStateRole)
            self.plugin_active_timeseries_variables_model.appendRow(item)
        # Clear Search field
        self.le_active_timeseries_variables_search.setText('')

    def set_spectrum_plot_widget(self):
        self.spectrum_plot_widget.clear()  # Remove all items (past frame headers)
        min_x, max_x = None, None
        for i, (name, x) in enumerate(zip(self.instrument.spectrum_plot_trace_names,
                                          self.instrument.spectrum_plot_x_values)):
                min_x = min(min_x, min(x)) if min_x is not None else min(x)
                max_x = max(max_x, max(x)) if max_x is not None else max(x)
                self.spectrum_plot_widget.addItem(pg.PlotCurveItem(
                    pen=pg.mkPen(color=COLOR_SET[i % len(COLOR_SET)], width=2), name=name))
        min_x = 0 if min_x is None else min_x
        max_x = 1 if max_x is None else max_x
        self.spectrum_plot_widget.setXRange(min_x, max_x)
        self.spectrum_plot_widget.setLimits(minXRange=min_x, maxXRange=max_x)

    def set_metadata_widget(self):
        items = []
        for key, values in self.instrument.plugin_metadata_keys:
            item = QtWidgets.QTreeWidgetItem([key, '0'])
            for value in values:
                item.addChild(QtWidgets.QTreeWidgetItem([value, ' ']))
            items.append(item)
        self.tree_widget_metadata.clear()
        self.tree_widget_metadata.addTopLevelItems(items)
        self.tree_widget_metadata.resizeColumnToContents(0)
        self.tree_widget_metadata.setColumnWidth(1,20)  # Needed to prevent expanding too much on first show
        self.tree_widget_metadata.expandAll()
        self.tree_widget_metadata.show()

    def set_clock(self):
        zulu = gmtime(time())
        self.label_clock.setText(strftime('%H:%M:%S', zulu) + ' UTC')
        # self.label_date.setText(strftime('%Y/%m/%d', zulu))

    def act_instrument_setup(self):
        logger.debug('Setup instrument')
        setup_dialog = DialogInstrumentSetup(self.instrument.cfg_id, self)
        setup_dialog.show()
        if setup_dialog.exec_():
            self.instrument.setup(setup_dialog.cfg)
            self.label_instrument_name.setText(self.instrument.short_name)
<<<<<<< HEAD
=======
            if self.instrument.plugin_active_timeseries_variables:
                self.set_active_timeseries_variables()
            if self.instrument.spectrum_plot_enabled:
                self.set_spectrum_plot_widget()
            if self.instrument.plugin_metadata_enabled:
                self.set_metadata_widget()
>>>>>>> 3468e1d8

    def act_instrument_interface(self):
        if self.instrument.alive:
            logger.debug('Disconnect instrument')
            self.instrument.close()
        else:
            if type(self.instrument._interface) == SerialInterface:
                dialog = DialogSerialConnection(self)
            elif type(self.instrument._interface) == SocketInterface:
                dialog = DialogSocketConnection(self)
            dialog.show()
            if dialog.exec_():
                try:
                    if type(self.instrument._interface) == SerialInterface:
                        self.instrument.open(port=dialog.port, baudrate=dialog.baudrate, bytesize=dialog.bytesize,
                                             parity=dialog.parity, stopbits=dialog.stopbits, timeout=dialog.timeout)
                    elif type(self.instrument._interface) == SocketInterface:
                        self.instrument.open(ip=dialog.ip, port=dialog.port)
                except InterfaceException as e:
                    QtGui.QMessageBox.warning(self, "Inlinino: Connect " + self.instrument.name,
                                              'ERROR: Failed connecting ' + self.instrument.name + '. ' +
                                              str(e),
                                              QtGui.QMessageBox.Ok)

    def act_instrument_log(self):
        if self.instrument.log_active():
            logger.debug('Stop logging')
            self.instrument.log_stop()
        else:
            dialog = DialogLoggerOptions(self)
            dialog.show()
            if dialog.exec_():
                self.instrument.log_update_cfg({'filename_prefix': dialog.cover_log_prefix +
                                                                   self.instrument.bare_log_prefix,
                                                'path': dialog.log_path})
                logger.debug('Start logging')
                self.instrument.log_start()

    def act_clear_plots(self):
        if len(self._buffer_data) > 0:
            # Send no data which reset buffers
            self.instrument.signal.new_ts_data.emit([], time())
        if self.instrument.spectrum_plot_enabled:
            self.set_spectrum_plot_widget()

    @QtCore.pyqtSlot()
    def on_status_update(self):
        if self.instrument.alive:
            self.button_serial.setText('Close')
            self.button_serial.setToolTip('Disconnect instrument.')
            self.button_log.setEnabled(True)
            if self.instrument.log_active():
                status = 'Logging'
                if self.instrument.log_raw_enabled:
                    if self.instrument.log_prod_enabled:
                        status += ' (raw & prod)'
                    else:
                        status += ' (raw)'
                else:
                    status += ' (prod)'
                self.label_status.setText(status)
                self.label_instrument_name.setStyleSheet('font: 24pt;\ncolor: #12ab29;')
                # Green: #12ab29 (darker) #29ce42 (lighter) #9ce22e (pyQtGraph)
                self.button_log.setText('Stop')
                self.button_log.setToolTip('Stop logging data')
            else:
                self.label_status.setText('Connected')
                self.setWindowTitle(f'Inlinino: {self.instrument.name} [{self.instrument.interface_name}]')
                self.label_instrument_name.setStyleSheet('font: 24pt;\ncolor: #ff9e17;')
                # Orange: #ff9e17 (darker) #ffc12f (lighter)
                self.button_log.setText('Start')
                self.button_log.setToolTip('Start logging data')
        else:
            self.label_status.setText('Disconnected')
            self.setWindowTitle(f'Inlinino: {self.instrument.name}')
            self.label_instrument_name.setStyleSheet('font: 24pt;\ncolor: #e0463e;')
            # Red: #e0463e (darker) #5cd9ef (lighter)  #f92670 (pyQtGraph)
            self.button_serial.setText('Open')
            self.button_serial.setToolTip('Connect instrument.')
            self.button_log.setEnabled(False)
        self.le_filename.setText(self.instrument.log_get_filename())
        self.le_directory.setText(self.instrument.log_get_path())
        self.packets_received = 0
        self.label_packets_received.setText(str(self.packets_received))
        self.packets_logged = 0
        self.label_packets_logged.setText(str(self.packets_logged))
        self.packets_corrupted = 0
        self.label_packets_corrupted.setText(str(self.packets_corrupted))
        if self.instrument.plugin_metadata_enabled:
            self.instrument.plugin_metadata_frame_counters = [0] * len(self.instrument.plugin_metadata_frame_counters)
            root = self.tree_widget_metadata.invisibleRootItem()
            for parent_idx, counter in enumerate(self.instrument.plugin_metadata_frame_counters):
                if root.child(parent_idx) is not None:
                    root.child(parent_idx).setText(1, str(counter))

    @QtCore.pyqtSlot()
    def on_packet_received(self):
        self.packets_received += 1
        self.label_packets_received.setText(str(self.packets_received))
        if self.packets_corrupted_flag and time() - self.last_packet_corrupted_timestamp > 5:
            self.label_packets_corrupted.setStyleSheet(f'font-weight:normal;color: {self.FOREGROUND_COLOR};')
            self.packets_corrupted_flag = False

    @QtCore.pyqtSlot()
    def on_packet_logged(self):
        self.packets_logged += 1
        if self.packets_received < self.packets_logged < 2:  # Fix inconsistency when start logging
            self.packets_received = self.packets_logged
            self.label_packets_received.setText(str(self.packets_received))
        self.label_packets_logged.setText(str(self.packets_logged))

    @QtCore.pyqtSlot()
    def on_packet_corrupted(self):
        ts = time()
        self.packets_corrupted += 1
        self.label_packets_corrupted.setText(str(self.packets_corrupted))
        if ts - self.last_packet_corrupted_timestamp < 5:  # seconds
            self.label_packets_corrupted.setStyleSheet('font-weight:bold;color: #e0463e;')  # red
            self.packets_corrupted_flag = True
        self.last_packet_corrupted_timestamp = ts

    @QtCore.pyqtSlot(list, float)
    @QtCore.pyqtSlot(np.ndarray, float)
    def on_new_ts_data(self, data, timestamp):
        if len(self._buffer_data) != len(data):
            # Init buffers
            self._buffer_timestamp = RingBuffer(self.BUFFER_LENGTH)
            self._buffer_data = [RingBuffer(self.BUFFER_LENGTH) for i in range(len(data))]
            # Re-initialize Plot (need to do so when number of curve changes)
            # TODO FIX HERE for multiple plots
            self.timeseries_plot_widget.clear()
            # new_plot_widget = self.create_timeseries_plot_widget()
            # self.centralwidget.layout().replaceWidget(self.timeseries_plot_widget, new_plot_widget)
            # self.timeseries_plot_widget = new_plot_widget
            # Init curves
            if hasattr(self.instrument, 'plugin_active_timeseries_variables_selected'):
                legend = self.instrument.plugin_active_timeseries_variables_selected
            else:
                legend = [f"{name} ({units})" for name, units in
                          zip(self.instrument.variable_names, self.instrument.variable_units)]
            for i in range(len(data)):
                self.timeseries_plot_widget.plotItem.addItem(
                    pg.PlotCurveItem(pen=pg.mkPen(color=self.PEN_COLORS[i % len(self.PEN_COLORS)], width=2),
                                     name=legend[i])
                )
        # Update buffers
        self._buffer_timestamp.extend(timestamp)
        for i in range(len(data)):
            self._buffer_data[i].extend(data[i])
        # Update timeseries figure
        if time() - self.last_timeseries_plot_refresh < 1 / self.MAX_PLOT_REFRESH_RATE:
            return
        timestamp = self._buffer_timestamp.get(self.BUFFER_LENGTH)  # Not used anymore
        for i in range(len(data)):
            y = self._buffer_data[i].get(self.BUFFER_LENGTH)
            x = np.arange(len(y))
            y[np.isinf(y)] = 0
            nsel = np.isnan(y)
            if not np.all(nsel):
                sel = np.logical_not(nsel)
                y[nsel] = np.interp(x[nsel], x[sel], y[sel])
                # self.timeseries_widget.plotItem.items[i].setData(y, connect="finite")
                self.timeseries_plot_widget.plotItem.items[i].setData(timestamp[sel], y[sel], connect="finite")
        self.timeseries_plot_widget.plotItem.enableAutoRange(x=True)  # Needed as somehow the user disable sometimes
        self.last_timeseries_plot_refresh = time()

    @QtCore.pyqtSlot(list)
    def on_new_spectrum_data(self, data):
        if time() - self.last_spectrum_plot_refresh < 1 / self.MAX_PLOT_REFRESH_RATE:
            return
        for i, y in enumerate(data):
            if y is None or i > len(self.instrument.spectrum_plot_x_values):
                continue
            x = self.instrument.spectrum_plot_x_values[i]
            # Replace NaN and Inf by interpolated values
            nsel = np.logical_or(np.isinf(y), np.isnan(y))
            sel = np.logical_not(nsel)
            y[nsel] = np.interp(x[nsel], x[sel], y[sel])
            # TODO Check with real instrument if really need trick above
            self.spectrum_plot_widget.plotItem.items[i].setData(x, y, connect="finite")
        self.last_spectrum_plot_refresh = time()

    @QtCore.pyqtSlot(list)
    def on_new_aux_data(self, data):
        if self.instrument.plugin_aux_data:
            for i, v in enumerate(data):
                self.plugin_aux_data_variable_values[i].setText(str(v))

    @QtCore.pyqtSlot(list)
    def on_new_meta_data(self, data):
        if not self.instrument.plugin_metadata_enabled:
            return
        root = self.tree_widget_metadata.invisibleRootItem()
        for parent_idx, (parent_value, child_values) in enumerate(data):
            if root.child(parent_idx) is None:
                continue
            if parent_value is not None:
                root.child(parent_idx).setText(1, str(parent_value))
            if child_values is not None:
                for child_idx, child_value in enumerate(child_values):
                    root.child(parent_idx).child(child_idx).setText(1, str(child_value))

    @QtCore.pyqtSlot(QtCore.QModelIndex)
    def on_active_timeseries_variables_update(self, proxy_index):
        source_index = self.plugin_active_timeseries_variables_filter_proxy_model.mapToSource(proxy_index).row()
        if self.instrument.plugin_active_timeseries_variables:
            self.instrument.udpate_active_timeseries_variables(
                self.plugin_active_timeseries_variables_model.item(source_index).text(),
                bool(self.plugin_active_timeseries_variables_model.item(source_index).checkState())
            )

    @QtCore.pyqtSlot(bool)
    def on_data_timeout(self, active):
        if active and not self.alarm_message_box_active:
            # Start alarm and Open message box
            self.alarm_playlist.setCurrentIndex(0)
            self.alarm_sound.play()
            self.alarm_message_box.open()
            getattr(self.alarm_message_box, 'raise')
            self.alarm_message_box_active = True
        elif not active and self.alarm_message_box_active:
            # Stop alarm and Close message box
            self.alarm_sound.stop()
            self.alarm_message_box.close()
            self.alarm_message_box_active = False

    def alarm_message_box_button_clicked(self, button):
        if button.text() == 'Ignore':
            logger.info('Ignored alarm')
            self.alarm_sound.stop()
            self.alarm_message_box.close()
            self.alarm_message_box_active = False

    def closeEvent(self, event):
        msg = QtGui.QMessageBox(self)
        msg.setIcon(QtGui.QMessageBox.Question)
        msg.setWindowTitle("Inlinino: Closing Application")
        msg.setText("Are you sure to quit ?")
        msg.setStandardButtons(QtGui.QMessageBox.Yes | QtGui.QMessageBox.No)
        msg.setDefaultButton(QtGui.QMessageBox.No)
        if msg.exec_() == QtGui.QMessageBox.Yes:
            QtGui.QApplication.instance().closeAllWindows()  # NEEDED IF OTHER WINDOWS OPEN BY SPECIFIC INSTRUMENTS
            event.accept()
        else:
            event.ignore()


class DialogStartUp(QtGui.QDialog):
    LOAD_INSTRUMENT = 1
    SETUP_INSTRUMENT = 2

    def __init__(self):
        super(DialogStartUp, self).__init__()
        uic.loadUi(os.path.join(PATH_TO_RESOURCES, 'startup.ui'), self)
        instruments_configured = [i["manufacturer"] + ' ' + i["model"] + ' ' + i["serial_number"] for i in CFG.instruments]
        # self.instruments_to_setup = [i[6:-3] for i in sorted(os.listdir(PATH_TO_RESOURCES)) if i[-3:] == '.ui' and i[:6] == 'setup_']
        self.instruments_to_setup = [os.path.basename(i)[6:-3] for i in sorted(glob.glob(os.path.join(PATH_TO_RESOURCES, 'setup_*.ui')))]
        self.combo_box_instrument_to_load.addItems(instruments_configured)
        self.combo_box_instrument_to_setup.addItems(self.instruments_to_setup)
        self.combo_box_instrument_to_delete.addItems(instruments_configured)
        self.button_load.clicked.connect(self.act_load_instrument)
        self.button_setup.clicked.connect(self.act_setup_instrument)
        self.button_delete.clicked.connect(self.act_delete_instrument)
        self.selection_index = None

    def act_load_instrument(self):
        self.selection_index = self.combo_box_instrument_to_load.currentIndex()
        self.done(self.LOAD_INSTRUMENT)

    def act_setup_instrument(self):
        self.selection_index = self.combo_box_instrument_to_setup.currentIndex()
        self.done(self.SETUP_INSTRUMENT)

    def act_delete_instrument(self):
        index = self.combo_box_instrument_to_delete.currentIndex()
        instrument = self.combo_box_instrument_to_delete.currentText()
        msg = QtGui.QMessageBox(self)
        msg.setIcon(QtGui.QMessageBox.Warning)
        msg.setWindowTitle(f"Inlinino: Delete {instrument}")
        msg.setText(f"Are you sure to delete instrument: {instrument} ?")
        msg.setStandardButtons(QtGui.QMessageBox.Yes | QtGui.QMessageBox.No)
        msg.setDefaultButton(QtGui.QMessageBox.No)
        if msg.exec_() == QtGui.QMessageBox.Yes:
            del CFG.instruments[index]
            CFG.write()
            self.combo_box_instrument_to_load.removeItem(index)
            self.combo_box_instrument_to_delete.removeItem(index)
            logger.warning(f"Deleted instrument [{index}] {instrument}")


class DialogInstrumentSetup(QtGui.QDialog):
    ENCODING = 'ascii'
    OPTIONAL_FIELDS = ['Variable Precision', 'Prefix Custom']

    def __init__(self, template, parent=None):
        super().__init__(parent)
        if isinstance(template, str):
            # Load template from instrument type
            self.create = True
            self.cfg_index = -1
            self.cfg = {'module': template}
            uic.loadUi(os.path.join(PATH_TO_RESOURCES, 'setup_' + template + '.ui'), self)
            # Add specific fields
            if hasattr(self, 'scroll_area_layout_immersed'):
                self.tdf_files = []
        elif isinstance(template, int):
            # Load from preconfigured instrument
            self.create = False
            self.cfg_index = template
            self.cfg = CFG.instruments[template]
            uic.loadUi(os.path.join(PATH_TO_RESOURCES, 'setup_' + self.cfg['module'] + '.ui'), self)
            # Populate fields
            for k, v in self.cfg.items():
                if hasattr(self, 'le_' + k):
                    if isinstance(v, bytes):
                        getattr(self, 'le_' + k).setText(v.decode().encode('unicode_escape').decode())
                    elif isinstance(v, list):
                        getattr(self, 'le_' + k).setText(', '.join([str(vv) for vv in v]))
                    else:
                        getattr(self, 'le_' + k).setText(v)
                elif hasattr(self, 'te_' + k):
                    if isinstance(v, list):
                        getattr(self, 'te_' + k).setPlainText(',\n'.join([str(vv) for vv in v]))
                    else:
                        getattr(self, 'te_' + k).setPlainText(v)
                elif hasattr(self, 'combobox_' + k):
                    if v:
                        getattr(self, 'combobox_' + k).setCurrentIndex(0)
                    else:
                        getattr(self, 'combobox_' + k).setCurrentIndex(1)
            # Populate special fields specific to each module
            if self.cfg['module'] == 'dataq':
                for c in self.cfg['channels_enabled']:
                    getattr(self, 'checkbox_channel%d_enabled' % (c + 1)).setChecked(True)
            if hasattr(self, 'combobox_interface'):
                if 'interface' in self.cfg.keys():
                    if self.cfg['interface'] == 'serial':
                        self.combobox_interface.setCurrentIndex(0)
                    elif self.cfg['interface'] == 'socket':
                        self.combobox_interface.setCurrentIndex(1)
            if hasattr(self, 'scroll_area_layout_immersed'):
                if 'immersed' in self.cfg.keys() and 'tdf_files' in self.cfg.keys():
                    self.tdf_files = self.cfg['tdf_files']
                    for f, i in zip(self.tdf_files, self.cfg['immersed']):
                        widget = QtWidgets.QCheckBox(os.path.basename(f))
                        if i:
                            widget.setChecked(True)
                        self.scroll_area_layout_immersed.addWidget(widget)
                    self.scroll_area_layout_immersed.addItem(
                        QtGui.QSpacerItem(20, 40, QtWidgets.QSizePolicy.Minimum, QtWidgets.QSizePolicy.Expanding))
                else:
                    self.tdf_files = []
        else:
            raise ValueError('Invalid instance type for template.')
        if 'button_browse_log_directory' in self.__dict__.keys():
            self.button_browse_log_directory.clicked.connect(self.act_browse_log_directory)
        if 'button_browse_device_file' in self.__dict__.keys():
            self.button_browse_device_file.clicked.connect(self.act_browse_device_file)
        if 'button_browse_calibration_file' in self.__dict__.keys():
            self.button_browse_calibration_file.clicked.connect(self.act_browse_calibration_file)
        if 'button_browse_tdf_files' in self.__dict__.keys():
            self.button_browse_tdf_files.clicked.connect(self.act_browse_tdf_files)
        if 'button_browse_ini_file' in self.__dict__.keys():
            self.button_browse_ini_file.clicked.connect(self.act_browse_ini_file)
        if 'button_browse_dcal_file' in self.__dict__.keys():
            self.button_browse_dcal_file.clicked.connect(self.act_browse_dcal_file)
        if 'button_browse_zsc_file' in self.__dict__.keys():
            self.button_browse_zsc_file.clicked.connect(self.act_browse_zsc_file)
        if 'button_browse_plaque_file' in self.__dict__.keys():
            self.button_browse_plaque_file.clicked.connect(self.act_browse_plaque_file)
        if 'button_browse_temperature_file' in self.__dict__.keys():
            self.button_browse_temperature_file.clicked.connect(self.act_browse_temperature_file)

        # Cannot use default save button as does not provide mean to correctly validate user input
        self.button_save = QtGui.QPushButton('Save')
        self.button_save.setDefault(True)
        self.button_save.clicked.connect(self.act_save)
        self.button_box.addButton(self.button_save, QtGui.QDialogButtonBox.ActionRole)
        self.button_box.rejected.connect(self.reject)

    def act_browse_log_directory(self):
        self.le_log_path.setText(QtGui.QFileDialog.getExistingDirectory(caption='Choose logging directory'))

    def act_browse_device_file(self):
        file_name, selected_filter = QtGui.QFileDialog.getOpenFileName(
            caption='Choose device file', filter='Device File (*.dev *.txt)')
        self.le_device_file.setText(file_name)

    def act_browse_calibration_file(self):  # Specific to Suna
        file_name, selected_filter = QtGui.QFileDialog.getOpenFileName(
            caption='Choose calibration file', filter='Calibration File (*.cal *.CAL)')
        self.le_calibration_file.setText(file_name)

    def act_browse_tdf_files(self):  # sip, cal, or tdf
        file_names, selected_filter = QtGui.QFileDialog.getOpenFileNames(
            caption='Choose calibration file', filter='Calibration File (*.cal *.CAL *.tdf *.TDF *.sip)')
        # Check if sip file
        is_sip = False
        for f in file_names:
            if os.path.splitext(f)[1].lower() == '.sip':
                is_sip = True
                break
        if len(file_names) > 1 and is_sip:
            self.notification('Accept one .sip file OR multiple .cal and .tdf files.')
            return
        # Empty current files for immersed selection
        for i in reversed(range(self.scroll_area_layout_immersed.count())):
            item = self.scroll_area_layout_immersed.itemAt(i)
            if type(item) == QtGui.QWidgetItem:
                item.widget().setParent(None)
            elif type(item) == QtGui.QLayoutItem:
                item.layout().setParent(None)
        # Update selection of immersed files
        if is_sip:
            self.tdf_files = file_names[0]
            file_names = [f for f in zipfile.ZipFile(self.tdf_files, 'r').namelist()
                          if os.path.splitext(f)[1].lower() in pySat.Parser.VALID_CAL_EXTENSIONS
                          and os.path.basename(f)[0] != '.']
        else:
            self.tdf_files = file_names
        for f in file_names:
            self.scroll_area_layout_immersed.addWidget(QtWidgets.QCheckBox(os.path.basename(f)))
        self.scroll_area_layout_immersed.addItem(
            QtGui.QSpacerItem(20, 40, QtWidgets.QSizePolicy.Minimum, QtWidgets.QSizePolicy.Expanding))

    def act_browse_ini_file(self):
        file_name, selected_filter = QtGui.QFileDialog.getOpenFileName(
            caption='Choose initialization file', filter='Ini File (*.ini)')
        self.le_ini_file.setText(file_name)

    def act_browse_dcal_file(self):
        file_name, selected_filter = QtGui.QFileDialog.getOpenFileName(
            caption='Choose DCAL file', filter='DCAL File (*.asc)')
        self.le_dcal_file.setText(file_name)

    def act_browse_zsc_file(self):
        file_name, selected_filter = QtGui.QFileDialog.getOpenFileName(
            caption='Choose ZSC file', filter='ZSC File (*.asc)')
        self.le_zsc_file.setText(file_name)

    def act_browse_plaque_file(self):
        file_name, selected_filter = QtGui.QFileDialog.getOpenFileName(
            caption='Choose plaque calibration file', filter='Plaque File (*.mat)')
        self.le_plaque_file.setText(file_name)

    def act_browse_temperature_file(self):
        file_name, selected_filter = QtGui.QFileDialog.getOpenFileName(
            caption='Choose temperature calibration file', filter='Temperature File (*.mat)')
        self.le_temperature_file.setText(file_name)

    def act_save(self):
        # Read form
        fields = [a for a in self.__dict__.keys() if 'combobox_' in a or 'le_' in a]
        empty_fields = list()
        for f in fields:
            field_prefix, field_name = f.split('_', 1)
            field_pretty_name = field_name.replace('_', ' ').title()
            if f == 'combobox_interface':
                self.cfg[field_name] = self.combobox_interface.currentText()
            elif field_prefix == 'le':
                value = getattr(self, f).text()
                if not value:
                    empty_fields.append(field_pretty_name)
                    # continue  Need to be removed for DataQ with optional products
                # Apply special formatting to specific variables
                try:
                    if 'variable_' in field_name:
                        value = [v.strip() for v in value.split(',')]
                        if 'variable_columns' in field_name:
                            value = [int(x) for x in value]
                    elif field_name in ['terminator', 'separator']:
                        # if len(value) > 3 and (value[:1] == "b'" and value[-1] == "'"):
                        #     value = bytes(value[2:-1], 'ascii')
                        value = value.strip().encode(self.ENCODING).decode('unicode_escape').encode(self.ENCODING)
                    else:
                        value.strip()
                except:
                    self.notification('Unable to parse special variable: ' + field_pretty_name, sys.exc_info()[0])
                    return
                self.cfg[field_name] = value
            elif field_prefix == 'te':
                value = getattr(self, f).toPlainText()
                try:
                    value = [v.strip() for v in value.split(',')]
                except:
                    self.notification('Unable to parse special variable: ' + field_pretty_name, sys.exc_info()[0])
                    return
                self.cfg[field_name] = value
            elif field_prefix == 'combobox':
                if getattr(self, f).currentText() == 'on':
                    self.cfg[field_name] = True
                else:
                    self.cfg[field_name] = False
        for f in self.OPTIONAL_FIELDS:
            try:
                empty_fields.pop(empty_fields.index(f))
            except ValueError:
                pass
        if self.cfg['module'] == 'dataq':
            # Remove fields from products
            f2rm = [f for f in empty_fields if f.startswith('Variable')]
            for f in f2rm:
                del empty_fields[empty_fields.index(f)]
<<<<<<< HEAD
=======
        if hasattr(self, 'tdf_files'):
            if len(self.tdf_files) == 0:
                empty_fields.append('Calibration or Telemetry Definition File(s)')
        if hasattr(self, 'scroll_area_layout_immersed'):
            if self.scroll_area_layout_immersed.count() == 0:
                empty_fields.append('Empty .sip file.')
>>>>>>> 3468e1d8
        if empty_fields:
            self.notification('Fill required fields.', '\n'.join(empty_fields))
            return
        # Check fields specific to modules
        if self.cfg['module'] == 'generic':
            if not self.check_variables_pass():
                return
            if not self.cfg['log_raw'] and not self.cfg['log_products']:
                self.notification('Invalid logger configuration. '
                                  'At least one logger must be ON (to either log raw or parsed data).')
                return
        elif self.cfg['module'] == 'acs':
            self.cfg['manufacturer'] = 'WetLabs'
            try:
                # serial number in ACSParser is given in hexadecimal and preceded by 2 bytes indicating meter type
                foo = ACSParser(self.cfg['device_file']).serial_number
                if foo[:4] == '0x53':
                    self.cfg['model'] = 'ACS'
                else:
                    self.cfg['model'] = 'UnknownMeterType'
                self.cfg['serial_number'] = str(int(foo[-6:], 16))
            except:
                self.notification('Unable to parse acs device file.')
                return
            if 'log_raw' not in self.cfg.keys():
                self.cfg['log_raw'] = True
            if 'log_products' not in self.cfg.keys():
                self.cfg['log_products'] = True
        elif self.cfg['module'] == 'lisst':
            self.cfg['manufacturer'] = 'Sequoia'
            self.cfg['model'] = 'LISST'
            try:
                self.cfg['serial_number'] = str(LISSTParser(self.cfg['device_file'], self.cfg['ini_file'],
                                                            self.cfg['dcal_file'], self.cfg['zsc_file']).serial_number)
            except:
                self.notification('Unable to parse lisst device, ini, dcal, or zsc file.')
                return
            if 'log_raw' not in self.cfg.keys():
                self.cfg['log_raw'] = True
            if 'log_products' not in self.cfg.keys():
                self.cfg['log_products'] = True
        elif self.cfg['module'] == 'dataq':
            self.cfg['channels_enabled'] = []
            for c in range(8):
                if getattr(self, 'checkbox_channel%d_enabled' % (c+1)).isChecked():
                    self.cfg['channels_enabled'].append(c)
            if not self.cfg['channels_enabled']:
                self.notification('At least one channel must be enabled.', 'Nothing to log if no channels are enabled.')
                return
            if not self.check_variables_pass():
                return
            if 'log_raw' not in self.cfg.keys():
                self.cfg['log_raw'] = False
            if 'log_products' not in self.cfg.keys():
                self.cfg['log_products'] = True
        elif self.cfg['module'] == 'satlantic':
            self.cfg['tdf_files'] = self.tdf_files
            self.cfg['immersed'] = []
            for i in range(self.scroll_area_layout_immersed.count()):
                item = self.scroll_area_layout_immersed.itemAt(i)
                if type(item) == QtGui.QWidgetItem:
                    self.cfg['immersed'].append(bool(item.widget().checkState()))
        # Update global instrument cfg
        if self.create:
            CFG.instruments.append(self.cfg)
            self.cfg_index = -1
        else:
            CFG.instruments[self.cfg_index] = self.cfg.copy()
        CFG.write()
        self.accept()

    def check_variables_pass(self):
        variable_keys = [v for v in self.cfg.keys() if 'variable_' in v]
        if variable_keys:
            # Check length
            n = len(self.cfg['variable_names'])
            for k in variable_keys:
                if n != len(self.cfg[k]):
                    self.notification('Inconsistent length. Variable Names, Variable Units, Variable Columns,'
                                      'Variable Types, and Variable Precision must have the same number of elements '
                                      'separated by commas.')
                    return False
            # Check type
            if 'variable_types' in self.cfg:
                for v in self.cfg['variable_types']:
                    if v not in ['int', 'float']:
                        self.notification('Invalid variable type')
                        return False
            # Check precision
            if 'variable_precision' in self.cfg:
                if not (len(self.cfg['variable_precision']) == 1 and self.cfg['variable_precision'][0] == ''):
                    for v in self.cfg['variable_precision']:
                        if v[0] != '%' and v[-1] not in ['d', 'f']:
                            self.notification('Invalid variable precision. '
                                              'Expect type specific formatting (e.g. %d or %.3f) separated by commas.')
                            return False
        return True

    @staticmethod
    def notification(message, details=None):
        msg = QtGui.QMessageBox()
        msg.setIcon(QtGui.QMessageBox.Warning)
        msg.setText(message)
        # msg.setInformativeText("This is additional information")
        if details:
            msg.setDetailedText(str(details))
        msg.setWindowTitle("Inlinino: Setup Instrument Warning")
        msg.setStandardButtons(QtGui.QMessageBox.Ok)
        msg.exec_()


class DialogSerialConnection(QtGui.QDialog):
    def __init__(self, parent):
        super().__init__(parent)
        uic.loadUi(os.path.join(PATH_TO_RESOURCES, 'serial_connection.ui'), self)
        instrument = parent.instrument
        # Connect buttons
        self.button_box.button(QtGui.QDialogButtonBox.Open).clicked.connect(self.accept)
        self.button_box.button(QtGui.QDialogButtonBox.Cancel).clicked.connect(self.reject)
        # Update ports list
        self.ports = list_serial_comports()
        # self.ports.append(type('obj', (object,), {'device': '/dev/ttys001', 'product': 'macOS Virtual Serial', 'description': 'n/a'}))  # Debug macOS serial
        for p in self.ports:
            # print(f'\n\n===\n{p.description}\n{p.device}\n{p.hwid}\n{p.interface}\n{p.location}\n{p.manufacturer}\n{p.name}\n{p.pid}\n{p.product}\n{p.serial_number}\n{p.vid}')
            p_name = str(p.device)
            if p.description is not None and p.description != 'n/a':
                p_name += ' - ' + str(p.description)
            self.cb_port.addItem(p_name)
        # Set default values based on instrument
        baudrate, bytesize, parity, stopbits, timeout = '19200', '8 bits', 'none', '1', 2
        if hasattr(instrument, 'default_serial_baudrate'):
            baudrate = str(instrument.default_serial_baudrate)
        if hasattr(instrument, 'default_serial_timeout'):
            timeout = instrument.default_serial_timeout
        self.cb_baudrate.setCurrentIndex([self.cb_baudrate.itemText(i) for i in range(self.cb_baudrate.count())].index(baudrate))
        self.cb_bytesize.setCurrentIndex([self.cb_bytesize.itemText(i) for i in range(self.cb_bytesize.count())].index(bytesize))
        self.cb_parity.setCurrentIndex([self.cb_parity.itemText(i) for i in range(self.cb_parity.count())].index(parity))
        self.cb_stopbits.setCurrentIndex([self.cb_stopbits.itemText(i) for i in range(self.cb_stopbits.count())].index(stopbits))
        self.sb_timeout.setValue(timeout)

    @property
    def port(self) -> str:
        return self.ports[self.cb_port.currentIndex()].device

    @property
    def baudrate(self) -> int:
        return int(self.cb_baudrate.currentText())

    @property
    def bytesize(self) -> int:
        if self.cb_bytesize.currentText() == '5 bits':
            return serial.FIVEBITS
        elif self.cb_bytesize.currentText() == '6 bits':
            return serial.SIXBITS
        elif self.cb_bytesize.currentText() == '7 bits':
            return serial.SEVENBITS
        elif self.cb_bytesize.currentText() == '8 bits':
            return serial.EIGHTBITS
        raise ValueError('serial byte size not defined')

    @property
    def parity(self) -> int:
        if self.cb_parity.currentText() == 'none':
            return serial.PARITY_NONE
        elif self.cb_parity.currentText() == 'even':
            return serial.PARITY_EVEN
        elif self.cb_parity.currentText() == 'odd':
            return serial.PARITY_EVEN
        elif self.cb_parity.currentText() == 'mark':
            return serial.PARITY_MARK
        elif self.cb_parity.currentText() == 'space':
            return serial.PARITY_SPACE
        raise ValueError('serial parity not defined')

    @property
    def stopbits(self) -> int:
        if self.cb_stopbits.currentText() == '1':
            return serial.STOPBITS_ONE
        elif self.cb_stopbits.currentText() == '1.5':
            return serial.STOPBITS_ONE_POINT_FIVE
        elif self.cb_stopbits.currentText() == '2':
            return serial.STOPBITS_TWO
        raise ValueError('serial stop bits not defined')

    @property
    def timeout(self) -> int:
        return int(self.sb_timeout.value())


class DialogSocketConnection(QtGui.QDialog):
    def __init__(self, parent):
        super().__init__(parent)
        uic.loadUi(os.path.join(PATH_TO_RESOURCES, 'socket_connection.ui'), self)
        # Connect buttons
        self.button_box.button(QtGui.QDialogButtonBox.Open).clicked.connect(self.accept)
        self.button_box.button(QtGui.QDialogButtonBox.Cancel).clicked.connect(self.reject)

    @property
    def ip(self) -> str:
        return self.le_ip.text()

    @property
    def port(self) -> int:
        return int(self.sb_port.value())

    # @property
    # def timeout(self) -> int:
    #     return int(self.sb_timeout.value())


class DialogLoggerOptions(QtGui.QDialog):
    def __init__(self, parent):
        super().__init__(parent)  #, QtCore.Qt.WindowStaysOnTopHint
        uic.loadUi(os.path.join(PATH_TO_RESOURCES, 'logger_options.ui'), self)
        self.le_prefix_custom_connected = False
        self.instrument = parent.instrument
        # Logger Options
        self.le_log_path.setText(self.instrument.log_get_path())
        self.button_browse_log_directory.clicked.connect(self.act_browse_log_directory)
        self.update_filename_template()
        # Connect Prefix Checkbox to update Filename Template
        self.cb_prefix_diw.toggled.connect(self.update_filename_template)
        self.cb_prefix_fsw.toggled.connect(self.update_filename_template)
        self.cb_prefix_dark.toggled.connect(self.update_filename_template)
        self.cb_prefix_custom.toggled.connect(self.update_filename_template)
        # Connect buttons
        self.button_box.button(QtGui.QDialogButtonBox.Save).setDefault(True)
        self.button_box.button(QtGui.QDialogButtonBox.Save).clicked.connect(self.accept)
        self.button_box.button(QtGui.QDialogButtonBox.Cancel).clicked.connect(self.reject)

    @property
    def cover_log_prefix(self) -> str:
        prefix = ''
        if self.cb_prefix_diw.isChecked():
            prefix += 'DIW'
        if self.cb_prefix_fsw.isChecked():
            prefix += 'FSW'
        if self.cb_prefix_dark.isChecked():
            prefix += 'DARK'
        if self.cb_prefix_custom.isChecked():
            if not self.le_prefix_custom_connected:
                self.le_prefix_custom.textChanged.connect(self.update_filename_template)
                self.le_prefix_custom_connected = True
            prefix += self.le_prefix_custom.text()
        elif self.le_prefix_custom_connected:
            self.le_prefix_custom.textChanged.disconnect(self.update_filename_template)
            self.le_prefix_custom_connected = False
        if prefix:
            prefix += '_'
        # Check All required fields are complete
        return prefix

    @property
    def log_path(self) -> str:
        return self.le_log_path.text()

    def act_browse_log_directory(self):
        self.le_log_path.setText(QtGui.QFileDialog.getExistingDirectory(caption='Choose logging directory',
                                                     directory=self.le_log_path.text()))
        self.show()

    def update_filename_template(self):
        # self.le_filename_template.setText(instrument.log_get_filename())  # Not up to date
        self.le_filename_template.setText(self.cover_log_prefix + self.instrument.bare_log_prefix +
                                          '_YYYYMMDD_hhmmss.' + self.instrument.log_get_file_ext())


class App(QtGui.QApplication):
    def __init__(self, *args):
        QtGui.QApplication.__init__(self, *args)
        self.splash_screen = QtGui.QSplashScreen(QtGui.QPixmap(os.path.join(PATH_TO_RESOURCES, 'inlinino.ico')))
        self.splash_screen.show()
        self.setWindowIcon(QtGui.QIcon(os.path.join(PATH_TO_RESOURCES, 'inlinino.ico')))
        self.main_window = MainWindow()
        self.startup_dialog = DialogStartUp()
        self.splash_screen.close()

    def start(self, instrument_index=None):
        if not isinstance(instrument_index, int) or instrument_index > len(CFG.instruments):
            logger.debug('Startup Dialog')
            self.startup_dialog.show()
            act = self.startup_dialog.exec_()
            if act == self.startup_dialog.LOAD_INSTRUMENT:
                instrument_index = self.startup_dialog.selection_index
            elif act == self.startup_dialog.SETUP_INSTRUMENT:
                setup_dialog = DialogInstrumentSetup(
                    self.startup_dialog.instruments_to_setup[self.startup_dialog.selection_index])
                setup_dialog.show()
                if setup_dialog.exec_():
                    instrument_index = setup_dialog.cfg_index
                else:
                    logger.info('Setup closed')
                    self.start()  # Restart application to go back to startup screen
            else:
                logger.info('Startup closed')
                sys.exit()

        # Load instrument
        instrument_name = CFG.instruments[instrument_index]['model'] + ' ' \
                          + CFG.instruments[instrument_index]['serial_number']
        instrument_module_name = CFG.instruments[instrument_index]['module']
        logger.debug('Loading instrument [' + str(instrument_index) + '] ' + instrument_name)
        instrument_loaded = False
        while not instrument_loaded:
            try:
                if instrument_module_name == 'generic':
                    self.main_window.init_instrument(Instrument(instrument_index, InstrumentSignals()))
                elif instrument_module_name == 'acs':
                    self.main_window.init_instrument(ACS(instrument_index, InstrumentSignals()))
                elif instrument_module_name == 'dataq':
                    self.main_window.init_instrument(DATAQ(instrument_index, InstrumentSignals()))
                elif instrument_module_name == 'hyperbb':
                    self.main_window.init_instrument(HyperBB(instrument_index, InstrumentSignals()))
                elif instrument_module_name == 'lisst':
                    self.main_window.init_instrument(LISST(instrument_index, InstrumentSignals()))
                elif instrument_module_name == 'nmea':
                    self.main_window.init_instrument(NMEA(instrument_index, InstrumentSignals()))
                elif instrument_module_name == 'satlantic':
                    self.main_window.init_instrument(Satlantic(instrument_index, InstrumentSignals()))
                elif instrument_module_name == 'sunav1':
                    self.main_window.init_instrument(SunaV1(instrument_index, InstrumentSignals()))
                elif instrument_module_name == 'sunav2':
                    self.main_window.init_instrument(SunaV2(instrument_index, InstrumentSignals()))
                elif instrument_module_name == 'taratsg':
                    self.main_window.init_instrument(TaraTSG(instrument_index, InstrumentSignals()))
                else:
                    logger.critical('Instrument module not supported')
                    sys.exit(-1)
                instrument_loaded = True
            except Exception as e:
                raise e
                logger.warning('Unable to load instrument.')
                logger.warning(e)
                self.closeAllWindows()  # ACS, HyperBB, LISST, and Suna are opening pyqtgraph windows
                # Dialog Box
                setup_dialog = DialogInstrumentSetup(instrument_index)
                setup_dialog.show()
                setup_dialog.notification('Unable to load instrument. Please check configuration.', e)
                if setup_dialog.exec_():
                    logger.info('Updated configuration')
                else:
                    logger.info('Setup closed')
                    self.start()  # Restart application to go back to startup screen
        # Start Main Window
        self.main_window.show()
        sys.exit(self.exec_())<|MERGE_RESOLUTION|>--- conflicted
+++ resolved
@@ -280,15 +280,12 @@
         if setup_dialog.exec_():
             self.instrument.setup(setup_dialog.cfg)
             self.label_instrument_name.setText(self.instrument.short_name)
-<<<<<<< HEAD
-=======
             if self.instrument.plugin_active_timeseries_variables:
                 self.set_active_timeseries_variables()
             if self.instrument.spectrum_plot_enabled:
                 self.set_spectrum_plot_widget()
             if self.instrument.plugin_metadata_enabled:
                 self.set_metadata_widget()
->>>>>>> 3468e1d8
 
     def act_instrument_interface(self):
         if self.instrument.alive:
@@ -792,15 +789,12 @@
             f2rm = [f for f in empty_fields if f.startswith('Variable')]
             for f in f2rm:
                 del empty_fields[empty_fields.index(f)]
-<<<<<<< HEAD
-=======
         if hasattr(self, 'tdf_files'):
             if len(self.tdf_files) == 0:
                 empty_fields.append('Calibration or Telemetry Definition File(s)')
         if hasattr(self, 'scroll_area_layout_immersed'):
             if self.scroll_area_layout_immersed.count() == 0:
                 empty_fields.append('Empty .sip file.')
->>>>>>> 3468e1d8
         if empty_fields:
             self.notification('Fill required fields.', '\n'.join(empty_fields))
             return
