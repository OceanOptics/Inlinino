import os
import sys
import glob
import logging
import uuid
import zipfile
import configparser
from math import floor
from time import time, gmtime, strftime
import serial
from serial.tools.list_ports import comports as list_serial_comports
import numpy as np
import pyqtgraph as pg
from pyqtgraph.Qt import QtGui, QtCore, QtWidgets, uic
from PyQt5 import QtMultimedia
from pyACS.acs import ACS as ACSParser
import pySatlantic.instrument as pySat

from inlinino import RingBuffer, __version__, PATH_TO_RESOURCES, COLOR_SET
from inlinino.app_signal import InstrumentSignals, HyperNavSignals
from inlinino.cfg import CFG
from inlinino.instruments import Instrument, SerialInterface, SocketInterface, USBInterface, USBHIDInterface
from inlinino.instruments.acs import ACS
from inlinino.instruments.apogee import ApogeeQuantumSensor
from inlinino.instruments.dataq import DATAQ
from inlinino.instruments.hyperbb import HyperBB
<<<<<<< HEAD
from inlinino.instruments.hydroscat import HydroScat
from inlinino.instruments.hypernav import HyperNav
=======
from inlinino.instruments.hypernav import HyperNav, read_manufacturer_pixel_registration
>>>>>>> 11d7762d
from inlinino.instruments.lisst import LISST
from inlinino.instruments.nmea import NMEA
from inlinino.instruments.ontrak import Ontrak, USBADUHIDInterface
from inlinino.instruments.satlantic import Satlantic
from inlinino.instruments.suna import SunaV1, SunaV2
from inlinino.instruments.taratsg import TaraTSG
from inlinino.instruments.lisst import LISSTParser
from inlinino.widgets.aux_data import AuxDataWidget
from inlinino.widgets.flow_control import FlowControlWidget
from inlinino.widgets.hypernav import HyperNavCalWidget
from inlinino.widgets.metadata import MetadataWidget
from inlinino.widgets.pump_control import PumpControlWidget
from inlinino.widgets.select_channel import SelectChannelWidget


logger = logging.getLogger('GUI')


def seconds_to_strmmss(seconds):
    min = floor(seconds / 60)
    sec = seconds % 60
    return '%d:%02d' % (min, sec)


class MainWindow(QtGui.QMainWindow):
    BACKGROUND_COLOR = '#F8F8F2'
    FOREGROUND_COLOR = '#26292C'
    PEN_COLORS = COLOR_SET
    BUFFER_LENGTH = 240
    MAX_PLOT_REFRESH_RATE = 4   # Hz

    def __init__(self, instrument=None):
        super(MainWindow, self).__init__()
        uic.loadUi(os.path.join(PATH_TO_RESOURCES, 'main.ui'), self)
        # Graphical Adjustments
        self.dock_widget_primary.setTitleBarWidget(QtGui.QWidget(None))
        self.dock_widget_secondary.setTitleBarWidget(QtGui.QWidget(None))
        self.label_app_version.setText('Inlinino v' + __version__)
        # Set Colors
        palette = QtGui.QPalette()
        palette.setColor(palette.Window, QtGui.QColor(self.BACKGROUND_COLOR))  # Background
        palette.setColor(palette.WindowText, QtGui.QColor(self.FOREGROUND_COLOR))  # Foreground
        self.setPalette(palette)
        pg.setConfigOption('background', pg.mkColor(self.BACKGROUND_COLOR))
        pg.setConfigOption('foreground', pg.mkColor(self.FOREGROUND_COLOR))
        # Set figure with pyqtgraph
        # pg.setConfigOption('antialias', True)  # Lines are drawn with smooth edges at the cost of reduced performance
        self._buffer_timestamp = None
        self._buffer_data = []
        self.reset_ts_trace = False
        self.last_timeseries_plot_refresh = time()
        self.timeseries_plot_widget = None
        self.last_spectrum_plot_refresh = time()
        self.spectrum_plot_widget = None
        # Set instrument
        if instrument:
            self.init_instrument(instrument)
        else:
            self.instrument = None
        self.packets_received = 0
        self.packets_logged = 0
        self.packets_corrupted = 0
        self.packets_corrupted_flag = False
        self.last_packet_corrupted_timestamp = 0
        # Set buttons
        self.button_setup.clicked.connect(self.act_instrument_setup)
        self.button_serial.clicked.connect(self.act_instrument_interface)
        self.button_log.clicked.connect(self.act_instrument_log)
        self.button_figure_clear.clicked.connect(self.act_clear)
        # Set clock
        self.signal_clock = QtCore.QTimer()
        self.signal_clock.timeout.connect(self.set_clock)
        self.signal_clock.start(1000)
        # Set Alarm: data timeout
        self.alarm_message_box = MessageBoxAlarm(self)
        # Widgets variables
        self.widget_metadata = None
        self.widgets = []

    def add_widget(self, widget, secondary_dock=True):
        self.widgets.append(widget(self.instrument))
        self.widgets[-1].layout.setContentsMargins(QtCore.QMargins(0, 0, 0, 0))
        if secondary_dock:
            self.docked_widget_secondary_layout.addWidget(self.widgets[-1])
        else:
            self.docked_widget_primary_layout.addWidget(self.widgets[-1])

    def toggle_secondary_dock(self, init=False):
        if self.instrument.secondary_dock_widget_enabled:
            if not self.dock_widget_secondary.isVisible() or init:
                self.resize(self.width() + 207, self.height())  # Bug expands vertically
                self.dock_widget_secondary.show()
        else:
            if self.dock_widget_secondary.isVisible() or init:
                if not init:
                    self.resize(self.width() - 207, self.height())
                self.dock_widget_secondary.hide()

    def init_instrument(self, instrument):
        self.instrument = instrument
        self.label_instrument_name.setText(self.instrument.short_name)
        # Set interface
        if self.instrument.interface_name.startswith('socket'):
            self.label_open_port.setText('Socket')
        elif self.instrument.interface_name.startswith('usb'):
            self.label_open_port.setText('USB Port')
        # Connect Signals
        self.instrument.signal.status_update.connect(self.on_status_update)
        self.instrument.signal.packet_received.connect(self.on_packet_received)
        self.instrument.signal.packet_corrupted.connect(self.on_packet_corrupted)
        self.instrument.signal.packet_logged.connect(self.on_packet_logged)
        self.instrument.signal.new_ts_data.connect(self.on_new_ts_data)
        if self.instrument.signal.alarm is not None:
            self.instrument.signal.alarm.connect(self.on_data_timeout)
        if self.instrument.signal.alarm_custom is not None:
            self.instrument.signal.alarm_custom.connect(self.on_custom_alarm)
        # Set Widgets
        available_widgets = ((AuxDataWidget, False),
                             (FlowControlWidget, True),
                             (HyperNavCalWidget, True),
                             (MetadataWidget, True),
                             (PumpControlWidget, True),
                             (SelectChannelWidget, False))
        primary_vertical_spacer, secondary_vertical_spacer = True, True
        for widget, secondary_dock in available_widgets:
            if getattr(self.instrument, f'widget_{widget.__snake_name__[:-7]}_enabled') or\
                    widget.__name__ in self.instrument.widgets_to_load:
                self.add_widget(widget, secondary_dock)
                if widget.expanding:
                    if secondary_dock:
                        secondary_vertical_spacer = False
                    else:
                        primary_vertical_spacer = False
        # Add vertical spacer to docks
        if primary_vertical_spacer:
            self.docked_widget_primary_layout.addItem(
                QtGui.QSpacerItem(20, 0, QtWidgets.QSizePolicy.Minimum, QtWidgets.QSizePolicy.MinimumExpanding)
            )
        if secondary_vertical_spacer:
            self.docked_widget_secondary_layout.addItem(
                QtGui.QSpacerItem(20, 0, QtWidgets.QSizePolicy.Minimum, QtWidgets.QSizePolicy.MinimumExpanding)
            )
        # Set secondary dock
        self.toggle_secondary_dock(init=True)
        # Set Central Widget with Plot(s)
        if self.instrument.spectrum_plot_enabled:
            if self.spectrum_plot_widget is None:
                self.spectrum_plot_widget = self.create_spectrum_plot_widget(**self.instrument.spectrum_plot_axis_labels)
            self.centralwidget.layout().addWidget(self.spectrum_plot_widget)
            self.set_spectrum_plot_widget()
            self.instrument.signal.new_spectrum_data.connect(self.on_new_spectrum_data)
        self.timeseries_plot_widget = self.create_timeseries_plot_widget()
        self.centralwidget.layout().addWidget(self.timeseries_plot_widget)
        # Run status update
        #   didn't run with instrument.setup because signal was not connected
        #   need to be after widget(s) initialization
        self.on_status_update()

    @staticmethod
    def create_timeseries_plot_widget():
        widget = pg.PlotWidget(axisItems={'bottom': pg.DateAxisItem(utcOffset=0)}, enableMenu=False)
        widget.plotItem.setLabel('bottom', 'Time ', units='UTC')
        widget.plotItem.getAxis('bottom').enableAutoSIPrefix(False)
        widget.plotItem.setLabel('left', 'Signal')
        widget.plotItem.getAxis('left').enableAutoSIPrefix(False)
        # widget.plotItem.setLimits(minYRange=0, maxYRange=4500)  # In version 0.9.9
        widget.plotItem.setMouseEnabled(x=False, y=True)
        widget.plotItem.showGrid(x=False, y=True)
        widget.plotItem.enableAutoRange(x=True, y=True)
        widget.plotItem.addLegend()
        return widget

    @staticmethod
    def create_spectrum_plot_widget(x_label_name='Wavelength', x_label_units='nm',
                                    y_label_name='Signal', y_label_units=''):
        widget = pg.PlotWidget(enableMenu=True)
        widget.plotItem.setLabel('bottom', x_label_name, units=x_label_units)
        widget.plotItem.getAxis('bottom').enableAutoSIPrefix(False)
        widget.plotItem.setLabel('left', y_label_name, units=y_label_units)
        widget.plotItem.getAxis('left').enableAutoSIPrefix(False)
        widget.plotItem.setMouseEnabled(x=True, y=True)
        widget.plotItem.showGrid(x=True, y=True)
        widget.plotItem.enableAutoRange(x=True, y=True)
        widget.plotItem.addLegend()
        return widget

    def set_spectrum_plot_widget(self):
        self.spectrum_plot_widget.clear()  # Remove all items (past frame headers)
        min_x, max_x = None, None
        for i, (name, x) in enumerate(zip(self.instrument.spectrum_plot_trace_names,
                                          self.instrument.spectrum_plot_x_values)):
                min_x = min(min_x, min(x)) if min_x is not None else (min(x) if len(x) > 0 else 0)
                max_x = max(max_x, max(x)) if max_x is not None else (max(x) if len(x) > 0 else 10)
                self.spectrum_plot_widget.addItem(pg.PlotCurveItem(
                    pen=pg.mkPen(color=COLOR_SET[i % len(COLOR_SET)], width=2), name=name))
        min_x = 0 if min_x is None else min_x
        max_x = 1 if max_x is None else max_x
        self.spectrum_plot_widget.setXRange(min_x, max_x)
        if hasattr(self.instrument, 'spectrum_plot_x_label'):
            x_label_name, x_label_units = self.instrument.spectrum_plot_x_label
            self.spectrum_plot_widget.plotItem.setLabel('bottom', x_label_name, units=x_label_units)
        if hasattr(self.instrument, 'spectrum_plot_y_label'):
            y_label_name, y_label_units = self.instrument.spectrum_plot_y_label
            self.spectrum_plot_widget.plotItem.setLabel('left', y_label_name, units=y_label_units)
        self.spectrum_plot_widget.setLimits(minXRange=min_x, maxXRange=max_x)

    def set_clock(self):
        zulu = gmtime(time())
        self.label_clock.setText(strftime('%H:%M:%S', zulu) + ' UTC')
        # self.label_date.setText(strftime('%Y/%m/%d', zulu))

    def act_instrument_setup(self):
        logger.debug('Setup instrument')
        setup_dialog = DialogInstrumentUpdate(self.instrument.uuid, self)
        setup_dialog.show()
        if setup_dialog.exec_():
            self.instrument.setup(setup_dialog.cfg)
            self.label_instrument_name.setText(self.instrument.short_name)
            # Set Interface Name
            if self.instrument.interface_name.startswith('com'):
                self.label_open_port.setText('Serial Port')
            elif self.instrument.interface_name.startswith('socket'):
                self.label_open_port.setText('Socket')
            elif self.instrument.interface_name.startswith('usb'):
                self.label_open_port.setText('USB Port')
            # Reset Plots
            self.reset_ts_trace = True  # Force update of variable names in timeseries
            if self.instrument.spectrum_plot_enabled:
                self.set_spectrum_plot_widget()
            # Reset Widgets
            for widget in self.widgets:
                widget.reset()
            self.toggle_secondary_dock()

    def act_instrument_interface(self):
        def error_dialog():
            logger.warning(e)
            QtGui.QMessageBox.warning(self, "Inlinino: Connect " + self.instrument.name,
                                      'ERROR: Failed connecting ' + self.instrument.name + '. ' +
                                      str(e),
                                      QtGui.QMessageBox.Ok)
        if self.instrument.alive:
            logger.debug('Disconnect instrument')
            self.instrument.close()
        else:
            if issubclass(type(self.instrument._interface), SerialInterface):
                dialog = DialogSerialConnection(self)
                dialog.show()
                if dialog.exec_():
                    try:
                        self.instrument.open(port=dialog.port, baudrate=dialog.baudrate, bytesize=dialog.bytesize,
                                             parity=dialog.parity, stopbits=dialog.stopbits, timeout=dialog.timeout)
                        # Save connection parameters for next time
                        CFG.read()
                        CFG.interfaces.setdefault(self.instrument.uuid, {})
                        for k in ('port', 'baudrate', 'bytesize', 'parity', 'stopbits', 'timeout'):
                            CFG.interfaces[self.instrument.uuid][k] = getattr(dialog, k)
                        CFG.write()
                    except IOError as e:
                        error_dialog()
            elif issubclass(type(self.instrument._interface), SocketInterface):
                dialog = DialogSocketConnection(self)
                dialog.show()
                if dialog.exec_():
                    try:
                        self.instrument.open(ip=dialog.ip, port=dialog.port)
                        # Save connection parameters for next time
                        CFG.read()
                        CFG.interfaces.setdefault(self.instrument.uuid, {})
                        for k in ('ip', 'port'):
                            CFG.interfaces[self.instrument.uuid]['socket_' + k] = getattr(dialog, k)
                        CFG.write()
                    except IOError as e:
                        error_dialog()
            elif issubclass(type(self.instrument._interface), USBInterface) or \
                    issubclass(type(self.instrument._interface), USBHIDInterface) or \
                    issubclass(type(self.instrument._interface), USBADUHIDInterface):
                # No need for dialog as automatic
                try:
                    self.instrument.open()
                except IOError as e:
                    error_dialog()
            else:
                logger.error('Interface not supported by GUI.')
                return

    def act_instrument_log(self):
        if self.instrument.log_active:
            logger.debug('Stop logging')
            self.instrument.log_stop()
        else:
            dialog = DialogLoggerOptions(self)
            dialog.show()
            if dialog.exec_():
                self.instrument.log_update_cfg({'filename_prefix': dialog.cover_log_prefix +
                                                                   self.instrument.bare_log_prefix,
                                                'path': dialog.log_path})
                logger.debug('Start logging')
                self.instrument.log_start()

    def act_clear(self):
        if len(self._buffer_data) > 0:
            # Send no data which reset buffers
            self.instrument.signal.new_ts_data.emit([], time())
        if self.instrument.spectrum_plot_enabled:
            self.set_spectrum_plot_widget()
        for widget in self.widgets:
            widget.clear()

    @QtCore.pyqtSlot()
    def on_status_update(self):
        if self.instrument.alive:
            self.button_serial.setText('Close')
            self.button_serial.setToolTip('Disconnect instrument.')
            self.button_log.setEnabled(True)
            if self.instrument.log_active:
                status = 'Logging'
                if self.instrument.log_raw_enabled:
                    if self.instrument.log_prod_enabled:
                        status += ' (raw & prod)'
                    else:
                        status += ' (raw)'
                else:
                    status += ' (prod)'
                self.label_status.setText(status)
                self.label_instrument_name.setStyleSheet('font: 24pt;\ncolor: #12ab29;')
                # Green: #12ab29 (darker) #29ce42 (lighter) #9ce22e (pyQtGraph)
                self.button_log.setText('Stop')
                self.button_log.setToolTip('Stop logging data')
            else:
                self.label_status.setText('Connected')
                self.setWindowTitle(f'Inlinino: {self.instrument.name} [{self.instrument.interface_name}]')
                self.label_instrument_name.setStyleSheet('font: 24pt;\ncolor: #ff9e17;')
                # Orange: #ff9e17 (darker) #ffc12f (lighter)
                self.button_log.setText('Start')
                self.button_log.setToolTip('Start logging data')
        else:
            self.label_status.setText('Disconnected')
            self.setWindowTitle(f'Inlinino: {self.instrument.name}')
            self.label_instrument_name.setStyleSheet('font: 24pt;\ncolor: #e0463e;')
            # Red: #e0463e (darker) #5cd9ef (lighter)  #f92670 (pyQtGraph)
            self.button_serial.setText('Open')
            self.button_serial.setToolTip('Connect instrument.')
            self.button_log.setEnabled(False)
        self.le_filename.setText(self.instrument.log_filename)
        self.le_directory.setText(self.instrument.log_path)
        self.packets_received = 0
        self.label_packets_received.setText(str(self.packets_received))
        self.packets_logged = 0
        self.label_packets_logged.setText(str(self.packets_logged))
        self.packets_corrupted = 0
        self.label_packets_corrupted.setText(str(self.packets_corrupted))
        for widget in self.widgets:
            widget.counter_reset()

    @QtCore.pyqtSlot()
    def on_packet_received(self):
        self.packets_received += 1
        self.label_packets_received.setText(str(self.packets_received))
        if self.packets_corrupted_flag and time() - self.last_packet_corrupted_timestamp > 5:
            self.label_packets_corrupted.setStyleSheet(f'font-weight:normal;color: {self.FOREGROUND_COLOR};')
            self.packets_corrupted_flag = False

    @QtCore.pyqtSlot()
    def on_packet_logged(self):
        self.packets_logged += 1
        if self.packets_received < self.packets_logged < 2:  # Fix inconsistency when start logging
            self.packets_received = self.packets_logged
            self.label_packets_received.setText(str(self.packets_received))
        self.label_packets_logged.setText(str(self.packets_logged))

    @QtCore.pyqtSlot()
    def on_packet_corrupted(self):
        ts = time()
        self.packets_corrupted += 1
        self.label_packets_corrupted.setText(str(self.packets_corrupted))
        if ts - self.last_packet_corrupted_timestamp < 5:  # seconds
            self.label_packets_corrupted.setStyleSheet('font-weight:bold;color: #e0463e;')  # red
            self.packets_corrupted_flag = True
        self.last_packet_corrupted_timestamp = ts

    @QtCore.pyqtSlot(list, float)
    @QtCore.pyqtSlot(np.ndarray, float)
    def on_new_ts_data(self, data, timestamp):
        if len(self._buffer_data) != len(data) or self.reset_ts_trace:
            self.reset_ts_trace = False
            # Init buffers
            self._buffer_timestamp = RingBuffer(self.BUFFER_LENGTH)
            self._buffer_data = [RingBuffer(self.BUFFER_LENGTH) for i in range(len(data))]
            # Re-initialize Plot (need to do so when number of curve changes)
            # TODO FIX HERE for multiple plots
            self.timeseries_plot_widget.clear()
            # new_plot_widget = self.create_timeseries_plot_widget()
            # self.centralwidget.layout().replaceWidget(self.timeseries_plot_widget, new_plot_widget)
            # self.timeseries_plot_widget = new_plot_widget
            # Init curves
            if hasattr(self.instrument, 'widget_active_timeseries_variables_selected'):
                legend = self.instrument.widget_active_timeseries_variables_selected
            else:
                legend = [f"{name} ({units})" for name, units in
                          zip(self.instrument.variable_names, self.instrument.variable_units)]
            for i in range(len(data)):
                self.timeseries_plot_widget.plotItem.addItem(
                    pg.PlotCurveItem(pen=pg.mkPen(color=self.PEN_COLORS[i % len(self.PEN_COLORS)], width=2),
                                     name=legend[i])
                )
        # Update buffers
        self._buffer_timestamp.extend(timestamp)
        for i in range(len(data)):
            self._buffer_data[i].extend(data[i])
        # Update timeseries figure
        if time() - self.last_timeseries_plot_refresh < 1 / self.MAX_PLOT_REFRESH_RATE:
            return
        timestamp = self._buffer_timestamp.get(self.BUFFER_LENGTH)  # Not used anymore
        for i in range(len(data)):
            y = self._buffer_data[i].get(self.BUFFER_LENGTH)
            x = np.arange(len(y))
            y[np.isinf(y)] = 0
            nsel = np.isnan(y)
            if not np.all(nsel):
                sel = np.logical_not(nsel)
                y[nsel] = np.interp(x[nsel], x[sel], y[sel])
                # self.timeseries_widget.plotItem.items[i].setData(y, connect="finite")
                self.timeseries_plot_widget.plotItem.items[i].setData(timestamp[sel], y[sel], connect="finite")
        self.timeseries_plot_widget.plotItem.enableAutoRange(x=True)  # Needed as somehow the user disable sometimes
        self.last_timeseries_plot_refresh = time()

    @QtCore.pyqtSlot(list)
    def on_new_spectrum_data(self, data):
        if time() - self.last_spectrum_plot_refresh < 1 / self.MAX_PLOT_REFRESH_RATE:
            return
        for i, y in enumerate(data):
            if y is None or i > len(self.instrument.spectrum_plot_x_values):
                continue
            x = self.instrument.spectrum_plot_x_values[i]
            # Replace NaN and Inf by interpolated values
            nsel = np.logical_or(np.isinf(y), np.isnan(y))
            sel = np.logical_not(nsel)
            y[nsel] = np.interp(x[nsel], x[sel], y[sel])
            # TODO Check with real instrument if really need trick above
            self.spectrum_plot_widget.plotItem.items[i].setData(x, y, connect="finite")
        self.last_spectrum_plot_refresh = time()

    @QtCore.pyqtSlot(bool)
    def on_data_timeout(self, active):
        if active and not self.alarm_message_box.active:
            txt = ""
            if self.instrument.name is not None:
                txt += f"Instument: {self.instrument.name}\n"
            if self.instrument.interface_name is not None:
                txt += f"Port: {self.instrument.interface_name}\n\n"
            txt += self.alarm_message_box.TEXT
            self.alarm_message_box.show(txt)
        elif not active and self.alarm_message_box.active:
            self.alarm_message_box.hide()

    @QtCore.pyqtSlot(str)
    def on_custom_alarm(self, text):
        if not self.alarm_message_box.active:
            self.alarm_message_box.show(text, sound=False)

    def closeEvent(self, event):
        icon, txt = QtGui.QMessageBox.Question, "Are you sure you want to exit?"
        if self.instrument.widget_hypernav_cal_enabled:
            sbs_txt = self.instrument.check_sbs_sn()
            if sbs_txt:
                icon, txt = QtGui.QMessageBox.Warning, txt + "\nDo you want to exit anyway?"
        msg = QtGui.QMessageBox(icon, "Inlinino: Closing Application", txt,
                                QtGui.QMessageBox.Yes | QtGui.QMessageBox.No, self)
        msg.setWindowModality(QtCore.Qt.WindowModal)
        if msg.exec_() == QtGui.QMessageBox.Yes:
            QtGui.QApplication.instance().closeAllWindows()  # NEEDED IF OTHER WINDOWS OPEN BY SPECIFIC INSTRUMENTS
            event.accept()
        else:
            event.ignore()


class MessageBoxAlarm(QtWidgets.QMessageBox):
    TEXT = "An error occurred with the connection or " \
           "no data was received in the past minute.\n"
    INFO_TEXT = "  + Is the instrument powered?\n" \
                "  + Is the communication cable (e.g. serial, usb, ethernet) connected?\n" \
                "  + Is the instruments configured properly (e.g. automatically send data)?\n"

    def __init__(self, parent):
        super().__init__(QtWidgets.QMessageBox.Warning, "Inlinino: Data Timeout Alarm",
                         self.TEXT, QtWidgets.QMessageBox.Ignore, parent)
        self.setInformativeText(self.INFO_TEXT)
        self.setWindowModality(QtCore.Qt.WindowModal)
        self.active = False
        self.buttonClicked.connect(self.ignore)

        # Setup Sound
        self.alarm_sound = QtMultimedia.QMediaPlayer()
        self.alarm_playlist = QtMultimedia.QMediaPlaylist(self.alarm_sound)
        for file in sorted(glob.glob(os.path.join(PATH_TO_RESOURCES, 'alarm*.wav'))):
            self.alarm_playlist.addMedia(QtMultimedia.QMediaContent(QtCore.QUrl.fromLocalFile(file)))
        if self.alarm_playlist.mediaCount() < 1:
            logger.warning('No alarm sounds available: disabled alarm')
        self.alarm_playlist.setPlaybackMode(QtMultimedia.QMediaPlaylist.Loop)  # Playlist is needed for infinite loop
        self.alarm_sound.setPlaylist(self.alarm_playlist)

    def show(self, txt: str = None, sound: bool = True):
        if not self.active:
<<<<<<< HEAD
            txt = ""
            if instrument_name is not None:
                txt += f"Instument: {instrument_name}\n"
            if interface_name is not None:
                opt = '' if ':' in interface_name else ' [disconnected]'
                txt += f"Port: {interface_name}{opt}\n\n"
            self.setInformativeText(txt + self.TEXT)
=======
            if txt is None:
                self.setText(self.TEXT)
            else:
                self.setText(txt)
>>>>>>> 11d7762d
            super().show()
            if sound:
                self.alarm_playlist.setCurrentIndex(0)
                self.alarm_sound.play()
            self.active = True

    def hide(self):
        if self.active:
            self.alarm_sound.stop()
            super().hide()
            self.active = False

    def ignore(self):
        logger.info('Ignored alarm')
        self.hide()


class DialogStartUp(QtGui.QDialog):
    LOAD_INSTRUMENT = 1
    SETUP_INSTRUMENT = 2

    def __init__(self):
        super(DialogStartUp, self).__init__()
        uic.loadUi(os.path.join(PATH_TO_RESOURCES, 'startup.ui'), self)
        instruments_configured = [i["manufacturer"] + ' ' + i["model"] + ' ' + i["serial_number"]
                                  for i in CFG.instruments.values()]
        self.instrument_uuids = [k for k in CFG.instruments.keys()]
        # self.instruments_to_setup = [i[6:-3] for i in sorted(os.listdir(PATH_TO_RESOURCES)) if i[-3:] == '.ui' and i[:6] == 'setup_']
        self.instruments_to_setup = [os.path.basename(i)[6:-3] for i in sorted(glob.glob(os.path.join(PATH_TO_RESOURCES, 'setup_*.ui')))]
        self.combo_box_instrument_to_load.addItems(instruments_configured)
        self.combo_box_instrument_to_setup.addItems(self.instruments_to_setup)
        self.combo_box_instrument_to_delete.addItems(instruments_configured)
        self.button_load.clicked.connect(self.act_load_instrument)
        self.button_setup.clicked.connect(self.act_setup_instrument)
        self.button_delete.clicked.connect(self.act_delete_instrument)
        self.selected_uuid, self.selected_template = None, None

    def act_load_instrument(self):
        self.selected_uuid = self.instrument_uuids[self.combo_box_instrument_to_load.currentIndex()]
        self.done(self.LOAD_INSTRUMENT)

    def act_setup_instrument(self):
        self.selected_template = self.instruments_to_setup[self.combo_box_instrument_to_setup.currentIndex()]
        self.done(self.SETUP_INSTRUMENT)

    def act_delete_instrument(self):
        index = self.combo_box_instrument_to_delete.currentIndex()
        uuid = self.instrument_uuids[index]
        instrument = self.combo_box_instrument_to_delete.currentText()
        msg = QtGui.QMessageBox(QtWidgets.QMessageBox.Warning, f"Inlinino: Delete {instrument}",
                                f"Are you sure to delete instrument: {instrument} ?",
                                QtGui.QMessageBox.Yes | QtGui.QMessageBox.No, self)
        msg.setWindowModality(QtCore.Qt.WindowModal)
        if msg.exec_() == QtGui.QMessageBox.Yes:
            CFG.read()
            if uuid not in CFG.instruments.keys():
                txt = f"Failed to delete instrument [{uuid}] {instrument}, " \
                      f"configuration was updated by another instance of Inlinino."
                logger.warning(txt)
                QtGui.QMessageBox.warning(self, "Inlinino: Configuration Error", txt, QtGui.QMessageBox.Ok)
                return
            del CFG.instruments[uuid]
            CFG.write()
            self.combo_box_instrument_to_load.removeItem(index)
            self.combo_box_instrument_to_delete.removeItem(index)
            del self.instrument_uuids[index]
            logger.warning(f"Deleted instrument [{uuid}] {instrument}")


class DialogInstrumentSetup(QtGui.QDialog):
    ENCODING = 'ascii'
    OPTIONAL_FIELDS = ['Variable Precision', 'Prefix Custom']
    ADU100_AN01_GAIN2RANGE = {0: '2.5V', 1: '1.25V', 2: '0.625V', 3: '0.312V', 4: '0.156V', 5: '78.12mV', 6: '39.06mV',
                              7: '19.53mV'}  # Values are truncated
    ADU100_AN2_GAIN2RANGE = {1: '10V', 2: '5V'}

    def __init__(self, parent=None):
        super().__init__(parent)

    def connect_backend(self):
        # Connect buttons
        if 'button_browse_log_directory' in self.__dict__.keys():
            self.button_browse_log_directory.clicked.connect(self.act_browse_log_directory)
        if 'button_browse_device_file' in self.__dict__.keys():
            self.button_browse_device_file.clicked.connect(self.act_browse_device_file)
        if 'button_browse_calibration_file' in self.__dict__.keys():
            self.button_browse_calibration_file.clicked.connect(self.act_browse_calibration_file)
        if 'button_browse_tdf_files' in self.__dict__.keys():
            self.button_browse_tdf_files.clicked.connect(self.act_browse_tdf_files)
        if 'button_browse_ini_file' in self.__dict__.keys():
            self.button_browse_ini_file.clicked.connect(self.act_browse_ini_file)
        if 'button_browse_dcal_file' in self.__dict__.keys():
            self.button_browse_dcal_file.clicked.connect(self.act_browse_dcal_file)
        if 'button_browse_zsc_file' in self.__dict__.keys():
            self.button_browse_zsc_file.clicked.connect(self.act_browse_zsc_file)
        if 'button_browse_plaque_file' in self.__dict__.keys():
            self.button_browse_plaque_file.clicked.connect(self.act_browse_plaque_file)
        if 'button_browse_temperature_file' in self.__dict__.keys():
            self.button_browse_temperature_file.clicked.connect(self.act_browse_temperature_file)
        if 'button_browse_px_reg_prt' in self.__dict__.keys():
            self.button_browse_px_reg_prt.clicked.connect(self.act_browse_px_reg_prt)
        if 'button_browse_px_reg_sbd' in self.__dict__.keys():
            self.button_browse_px_reg_sbd.clicked.connect(self.act_browse_px_reg_sbd)
        if 'spinbox_analog_channel0_gain' in self.__dict__.keys():
            self.spinbox_analog_channel0_gain.valueChanged.connect(self.act_update_analog_channel0_input_range)
        if 'spinbox_analog_channel1_gain' in self.__dict__.keys():
            self.spinbox_analog_channel1_gain.valueChanged.connect(self.act_update_analog_channel1_input_range)
        if 'spinbox_analog_channel2_gain' in self.__dict__.keys():
            self.spinbox_analog_channel2_gain.valueChanged.connect(self.act_update_analog_channel2_input_range)
        if 'combobox_model' in self.__dict__.keys():
            self.combobox_model.currentIndexChanged.connect(self.act_activate_fields_for_adu_model)

        # Cannot use default save button as does not provide mean to correctly validate user input
        self.button_save = QtGui.QPushButton('Save')
        self.button_save.setDefault(True)
        self.button_save.clicked.connect(self.act_save)
        self.button_box.addButton(self.button_save, QtGui.QDialogButtonBox.ActionRole)
        self.button_box.rejected.connect(self.reject)

    def act_browse_log_directory(self):
        self.le_log_path.setText(QtGui.QFileDialog.getExistingDirectory(caption='Choose logging directory'))

    def act_browse_device_file(self):
        file_name, selected_filter = QtGui.QFileDialog.getOpenFileName(
            caption='Choose device file', filter='Device File (*.dev *.txt)')
        self.le_device_file.setText(file_name)

    def act_browse_calibration_file(self):  # Specific to Suna and HydroScat
        file_name, selected_filter = QtGui.QFileDialog.getOpenFileName(
            caption='Choose calibration file', filter='Calibration File (*.cal *.CAL)')
        self.le_calibration_file.setText(file_name)

    def act_browse_tdf_files(self):  # sip, cal, or tdf
        file_names, selected_filter = QtGui.QFileDialog.getOpenFileNames(
            caption='Choose calibration file', filter='Calibration File (*.cal *.CAL *.tdf *.TDF *.sip)')
        # Check if sip file
        is_sip = False
        for f in file_names:
            if os.path.splitext(f)[1].lower() == '.sip':
                is_sip = True
                break
        if len(file_names) > 1 and is_sip:
            self.notification('Accept one .sip file OR multiple .cal and .tdf files.')
            return
        # Empty current files for immersed selection
        for i in reversed(range(self.scroll_area_layout_immersed.count())):
            item = self.scroll_area_layout_immersed.itemAt(i)
            if type(item) == QtGui.QWidgetItem:
                item.widget().setParent(None)
            elif type(item) == QtGui.QLayoutItem:
                item.layout().setParent(None)
        # Update selection of immersed files
        if is_sip:
            self.tdf_files = file_names[0]
            file_names = [f for f in zipfile.ZipFile(self.tdf_files, 'r').namelist()
                          if os.path.splitext(f)[1].lower() in pySat.Parser.VALID_CAL_EXTENSIONS
                          and os.path.basename(f)[0] != '.']
        else:
            self.tdf_files = file_names
        for f in file_names:
            self.scroll_area_layout_immersed.addWidget(QtWidgets.QCheckBox(os.path.basename(f)))
        self.scroll_area_layout_immersed.addItem(
            QtGui.QSpacerItem(20, 40, QtWidgets.QSizePolicy.Minimum, QtWidgets.QSizePolicy.Expanding))

    def act_browse_ini_file(self):
        file_name, selected_filter = QtGui.QFileDialog.getOpenFileName(
            caption='Choose initialization file', filter='Ini File (*.ini)')
        self.le_ini_file.setText(file_name)

    def act_browse_dcal_file(self):
        file_name, selected_filter = QtGui.QFileDialog.getOpenFileName(
            caption='Choose DCAL file', filter='DCAL File (*.asc)')
        self.le_dcal_file.setText(file_name)

    def act_browse_zsc_file(self):
        file_name, selected_filter = QtGui.QFileDialog.getOpenFileName(
            caption='Choose ZSC file', filter='ZSC File (*.asc)')
        self.le_zsc_file.setText(file_name)

    def act_browse_plaque_file(self):
        file_name, selected_filter = QtGui.QFileDialog.getOpenFileName(
            caption='Choose plaque calibration file', filter='Plaque File (*.mat)')
        self.le_plaque_file.setText(file_name)

    def act_browse_temperature_file(self):
        file_name, selected_filter = QtGui.QFileDialog.getOpenFileName(
            caption='Choose temperature calibration file', filter='Temperature File (*.mat)')
        self.le_temperature_file.setText(file_name)

    def act_browse_px_reg_prt(self):
        file_name, selected_filter = QtGui.QFileDialog.getOpenFileName(
            caption='Choose port side pixel registration file',
            filter='Registration File (*.cgs *.cal *.tdf *.CGS *.CAL *.TDF)')
        self.le_optional_px_reg_path_prt.setText(file_name)

    def act_browse_px_reg_sbd(self):
        file_name, selected_filter = QtGui.QFileDialog.getOpenFileName(
            caption='Choose starboard pixel registration file',
            filter='Registration File (*.cgs *.cal *.tdf *.CGS *.CAL *.TDF)')
        self.le_optional_px_reg_path_sbd.setText(file_name)

    def act_update_analog_channel0_input_range(self):
        self.label_analog_channel0_input_range.setText(
            f'0 - {self.ADU100_AN01_GAIN2RANGE[self.spinbox_analog_channel0_gain.value()]}')

    def act_update_analog_channel1_input_range(self):
        self.label_analog_channel1_input_range.setText(
            f'0 - {self.ADU100_AN01_GAIN2RANGE[self.spinbox_analog_channel1_gain.value()]}')

    def act_update_analog_channel2_input_range(self):
        self.label_analog_channel2_input_range.setText(
            f'0 - {self.ADU100_AN2_GAIN2RANGE[self.spinbox_analog_channel2_gain.value()]}')

    def act_activate_fields_for_adu_model(self):
        model = self.combobox_model.currentText()
        if model == 'ADU100':
            self.group_box_analog.setEnabled(True)
        elif model in ('ADU200', 'ADU208'):
            self.group_box_analog.setEnabled(False)
        else:
            raise ValueError(f'Model {model} not supported.')

    def act_save(self):
        # Read form
        fields = [a for a in self.__dict__.keys() if 'combobox_' in a or
                  a.startswith('le_') or a.startswith('sb_') or a.startswith('dsb_') or a.startswith('cb_')]
        empty_fields = list()
        for f in fields:
            field_prefix, field_name = f.split('_', 1)
            field_optional = 'optional' in f
            if field_optional:
                field_name = field_name[9:]
            field_pretty_name = field_name.replace('_', ' ').title()
            if f in ['combobox_interface', 'combobox_model', *[f'combobox_relay{i}_mode' for i in range(4)]]:
                self.cfg[field_name] = self.__dict__[f].currentText()
            elif field_prefix in ['le', 'sb', 'dsb']:
                value = getattr(self, f).text().strip()
                if not field_optional and not value:
                    empty_fields.append(field_pretty_name)
                    continue
                # Apply special formatting to specific variables
                try:
                    if 'variable_' in field_name:
                        value = [v.strip() for v in value.split(',')]
                        if 'variable_columns' in field_name:
                            value = [int(x) for x in value]
                    elif field_name in ['terminator', 'separator']:
                        # if len(value) > 3 and (value[:1] == "b'" and value[-1] == "'"):
                        #     value = bytes(value[2:-1], 'ascii')
                        value = value.strip().encode(self.ENCODING).decode('unicode_escape').encode(self.ENCODING)
                    elif field_prefix == 'sb':  # SpinBox
                        # a spinbox will contain either an int or float
                        try:
                            value = int(value)
                        except ValueError:
                            value = float(value)
                    elif field_prefix == 'dsb':  # DoubleSpinBox
                        value = float(value)
                    else:
                        value.strip()
                except:
                    self.notification('Unable to parse special variable: ' + field_pretty_name, sys.exc_info()[0])
                    return
                self.cfg[field_name] = value
            elif field_prefix == 'te':
                value = getattr(self, f).toPlainText().strip()
                if not value:
                    empty_fields.append(field_pretty_name)
                    continue
                try:
                    value = [v.strip() for v in value.split(',')]
                except:
                    self.notification('Unable to parse special variable: ' + field_pretty_name, sys.exc_info()[0])
                    return
                self.cfg[field_name] = value
            elif field_prefix == 'combobox':
                if getattr(self, f).currentText() == 'on':
                    self.cfg[field_name] = True
                else:
                    self.cfg[field_name] = False
            elif field_prefix == 'cb':
                self.cfg[field_name] = getattr(self, f).isChecked()
        if self.cfg['module'] == 'dataq':
            # Remove optional fields specific to dataq
            f2rm = [f for f in empty_fields if f.startswith('Variable')]
            for f in f2rm:
                del empty_fields[empty_fields.index(f)]
        for f in self.OPTIONAL_FIELDS:
            try:
                empty_fields.pop(empty_fields.index(f))
            except ValueError:
                pass
        if hasattr(self, 'tdf_files'):
            if len(self.tdf_files) == 0:
                empty_fields.append('Calibration or Telemetry Definition File(s)')
        if hasattr(self, 'scroll_area_layout_immersed'):
            if self.scroll_area_layout_immersed.count() == 0:
                empty_fields.append('Empty .sip file.')
        if empty_fields:
            self.notification('Fill required fields.', '\n'.join(empty_fields))
            return
        # Check fields specific to modules
        if self.cfg['module'] == 'generic':
            if not self.check_variables_pass():
                return
            if not self.cfg['log_raw'] and not self.cfg['log_products']:
                self.notification('Invalid logger configuration. '
                                  'At least one logger must be ON (to either log raw or parsed data).')
                return
        elif self.cfg['module'] == 'acs':
            self.cfg['manufacturer'] = 'WetLabs'
            try:
                # serial number in ACSParser is given in hexadecimal and preceded by 2 bytes indicating meter type
                foo = ACSParser(self.cfg['device_file']).serial_number
                if foo[:4] == '0x53':
                    self.cfg['model'] = 'ACS'
                else:
                    self.cfg['model'] = 'UnknownMeterType'
                self.cfg['serial_number'] = str(int(foo[-6:], 16))
            except:
                self.notification('Unable to parse acs device file.')
                return
            if 'log_raw' not in self.cfg.keys():
                self.cfg['log_raw'] = True
            if 'log_products' not in self.cfg.keys():
                self.cfg['log_products'] = True
        elif self.cfg['module'] == 'lisst':
            self.cfg['manufacturer'] = 'Sequoia'
            self.cfg['model'] = 'LISST'
            try:
                self.cfg['serial_number'] = str(LISSTParser(self.cfg['device_file'], self.cfg['ini_file'],
                                                            self.cfg['dcal_file'], self.cfg['zsc_file']).serial_number)
            except:
                self.notification('Unable to parse lisst device, ini, dcal, or zsc file.')
                return
            if 'log_raw' not in self.cfg.keys():
                self.cfg['log_raw'] = True
            if 'log_products' not in self.cfg.keys():
                self.cfg['log_products'] = True
        elif self.cfg['module'] == 'ontrak':
            self.cfg['model'] = self.combobox_model.currentText()
            self.cfg['relay0_enabled'] = self.checkbox_relay0_enabled.isChecked()
            self.cfg['event_counter_channels_enabled'], self.cfg['event_counter_k_factors'] = [], []
            for c in range(4):
                if getattr(self, 'checkbox_event_counter_channel%d_enabled' % (c)).isChecked():
                    self.cfg['event_counter_channels_enabled'].append(c)
                    k = getattr(self, 'spinbox_event_counter_channel%d_k_factor' % (c)).value()
                    self.cfg['event_counter_k_factors'].append(k)
            self.cfg['low_flow_alarm_enabled'] = self.checkbox_low_flow_alarm_enabled.isChecked()
            self.cfg['analog_channels_enabled'], self.cfg['analog_channels_gains'] = [], []
            for c in range(3):
                if getattr(self, 'checkbox_analog_channel%d_enabled' % (c)).isChecked():
                    self.cfg['analog_channels_enabled'].append(c)
                    g = getattr(self, 'spinbox_analog_channel%d_gain' % (c)).value()
                    self.cfg['analog_channels_gains'].append(g)
            if not (self.cfg['relay0_enabled'] or self.cfg['event_counter_channels_enabled'] or
                    (self.cfg['model'] == 'ADU100' and self.cfg['analog_channels_enabled'])):
                self.notification('At least one switch, one flowmeter, or one analog channel must be selected.')
                return
            if not (self.cfg['log_raw'] or self.cfg['log_products']):
                self.notification('Warning: no data will be logged.')
        elif self.cfg['module'] == 'dataq':
            self.cfg['channels_enabled'] = []
            for c in range(8):
                if getattr(self, 'checkbox_channel%d_enabled' % (c+1)).isChecked():
                    self.cfg['channels_enabled'].append(c)
            if not self.cfg['channels_enabled']:
                self.notification('At least one channel must be enabled.', 'Nothing to log if no channels are enabled.')
                return
            if not self.check_variables_pass():
                return
            if 'log_raw' not in self.cfg.keys():
                self.cfg['log_raw'] = False
            if 'log_products' not in self.cfg.keys():
                self.cfg['log_products'] = True
        elif self.cfg['module'] in 'satlantic':
            self.cfg['tdf_files'] = self.tdf_files
            self.cfg['immersed'] = []
            for i in range(self.scroll_area_layout_immersed.count()):
                item = self.scroll_area_layout_immersed.itemAt(i)
                if type(item) == QtGui.QWidgetItem:
                    self.cfg['immersed'].append(bool(item.widget().checkState()))
        elif self.cfg['module'] == 'hypernav':
            try:
                self.cfg['prt_sbs_sn'] = int(self.cfg['prt_sbs_sn'])
            except ValueError:
                self.notification('Port side serial number must be an integer.')
                return
            try:
                self.cfg['sbd_sbs_sn'] = int(self.cfg['sbd_sbs_sn'])
            except ValueError:
                self.notification('Starboard serial number must be an integer.')
                return
<<<<<<< HEAD
            # TODO Validate files received for pixel registration
        elif self.cfg['module'] == 'hydroscat':
            try:
                f = configparser.ConfigParser()
                f.read_file(open(self.cfg['calibration_file'], 'r'))
                self.cfg['manufacturer'] = 'HobiLabs'
                self.cfg['model'] = 'HydroScat'
                self.cfg['serial_number'] = f.get('General', 'Serial')
            except configparser.Error as e:
                self.notification("Invalid HydroScat calibration file.", details=str(e))
                return
            except FileNotFoundError:
                self.notification(f"No such calibration file: {self.cfg['calibration_file']}")
=======
            try:
                for path in (self.cfg['px_reg_path_prt'], self.cfg['px_reg_path_sbd']):
                    if not path:
                        continue
                    elif os.path.splitext(path)[1] == '.cgs':
                        read_manufacturer_pixel_registration(path)
                    elif os.path.splitext(path)[1] in pySat.Instrument.VALID_CAL_EXTENSIONS:
                        td = pySat.Parser(path)
                        if not td.variable_frame_length:
                            raise ValueError('Inlinino only supports SATY*Z files for hypernav.')
                    else:
                        raise ValueError(f'Invalid file extension, only support '
                                         f'{", ".join(pySat.Instrument.VALID_CAL_EXTENSIONS)}and .cgs.')
            except Exception as e:
                self.notification('Error in HyperNav configuration.', e)
>>>>>>> 11d7762d
                return
        # Update global instrument cfg
        CFG.read()  # Update local cfg if other instance updated cfg
        CFG.instruments[self.cfg_uuid] = self.cfg.copy()
        CFG.write()
        self.accept()

    def check_variables_pass(self):
        variable_keys = [v for v in self.cfg.keys() if 'variable_' in v]
        if variable_keys:
            # Check length
            n = len(self.cfg['variable_names'])
            for k in variable_keys:
                if n != len(self.cfg[k]):
                    self.notification('Inconsistent length. Variable Names, Variable Units, Variable Columns,'
                                      'Variable Types, and Variable Precision must have the same number of elements '
                                      'separated by commas.')
                    return False
            # Check type
            if 'variable_types' in self.cfg:
                for v in self.cfg['variable_types']:
                    if v not in ['int', 'float']:
                        self.notification('Invalid variable type')
                        return False
            # Check precision
            if 'variable_precision' in self.cfg:
                if not (len(self.cfg['variable_precision']) == 1 and self.cfg['variable_precision'][0] == ''):
                    for v in self.cfg['variable_precision']:
                        try:
                            ', '.join(p % d for p, d in zip(self.cfg['variable_precision'],
                                                            range(len(self.cfg['variable_precision']))))
                        except ValueError:
                            self.notification('Invalid variable precision format. '
                                              'Expect type specific formatting (e.g. %d or %.3f) separated by commas.')
                            return False
        return True

    def notification(self, message, details=None):
        msg = QtGui.QMessageBox(QtWidgets.QMessageBox.Warning, "Inlinino: Setup Instrument Warning",
                                message,
                                QtGui.QMessageBox.Ok, self)
        if details:
            msg.setDetailedText(str(details))
        msg.setWindowModality(QtCore.Qt.WindowModal)
        msg.exec_()


class DialogInstrumentCreate(DialogInstrumentSetup):
    def __init__(self, template, parent=None):
        # Init parent
        super().__init__(parent)
        # Load template from instrument type
        self.cfg_uuid = str(uuid.uuid1())
        self.cfg = {'module': template}
        uic.loadUi(os.path.join(PATH_TO_RESOURCES, 'setup_' + template + '.ui'), self)
        # Add specific fields
        if hasattr(self, 'scroll_area_layout_immersed'):
            self.tdf_files = []
        # Connect Buttons
        self.connect_backend()


class DialogInstrumentUpdate(DialogInstrumentSetup):
    def __init__(self, uuid, parent=None):
        # Init parent
        super().__init__(parent)
        # Check if instrument exists
        if uuid not in CFG.instruments.keys():
            logger.warning('Instrument was deleted.')
            QtGui.QMessageBox.warning(self, "Inlinino: Configuration Error",
                                      'ERROR: Instrument was deleted.',
                                      QtGui.QMessageBox.Ok)
            self.cancel()
        # Load from preconfigured instrument
        self.cfg_uuid = uuid
        self.cfg = CFG.instruments[uuid]
        uic.loadUi(os.path.join(PATH_TO_RESOURCES, 'setup_' + self.cfg['module'] + '.ui'), self)
        # Get optional fields
        optional_fields = [k[12:] for k in self.__dict__.keys() if 'optional' in k]
        # Populate fields
        for k, v in self.cfg.items():
            if k in optional_fields:
                k = 'optional_' + k
            if hasattr(self, 'le_' + k):
                if isinstance(v, bytes):
                    getattr(self, 'le_' + k).setText(v.decode().encode('unicode_escape').decode())
                elif isinstance(v, list):
                    getattr(self, 'le_' + k).setText(', '.join([str(vv) for vv in v]))
                elif isinstance(v, int):
                    getattr(self, 'le_' + k).setText(f'{v:d}')
                else:
                    getattr(self, 'le_' + k).setText(v)
            elif hasattr(self, 'te_' + k):
                if isinstance(v, list):
                    getattr(self, 'te_' + k).setPlainText(',\n'.join([str(vv) for vv in v]))
                else:
                    getattr(self, 'te_' + k).setPlainText(v)
            elif hasattr(self, 'combobox_' + k):
                if v:
                    getattr(self, 'combobox_' + k).setCurrentIndex(0)
                else:
                    getattr(self, 'combobox_' + k).setCurrentIndex(1)
            elif hasattr(self, 'dsb_' + k):
                # double spin box
                getattr(self, 'dsb_' + k).setValue(self.cfg[k])
            elif hasattr(self, 'sb_' + k):
                # spin box
                getattr(self, 'sb_' + k).setValue(self.cfg[k])
            elif hasattr(self, 'cb_' + k):
                # check boxes
                getattr(self, 'cb_' + k).setChecked(self.cfg[k])
        # Populate special fields specific to each module
        if self.cfg['module'] == 'dataq':
            for c in self.cfg['channels_enabled']:
                getattr(self, 'checkbox_channel%d_enabled' % (c + 1)).setChecked(True)
            # Handle legacy configuration
            for k in [k for k in self.cfg.keys() if k.startswith('variable_')]:
                if len(self.cfg[k]) == 1 and self.cfg[k][0] == '':
                    del self.cfg[k]
        if self.cfg['module'] == 'ontrak':
            try:
                self.combobox_model.setCurrentIndex([self.combobox_model.itemText(i)
                                                     for i in range(self.combobox_model.count())]
                                                    .index(self.cfg['model']))
            except ValueError:
                logger.warning('Configured model not available in GUI. Interface set to GUI default.')
            self.act_activate_fields_for_adu_model()
            try:
                self.combobox_relay0_mode.setCurrentIndex([self.combobox_relay0_mode.itemText(i)
                                                           for i in range(self.combobox_relay0_mode.count())]
                                                          .index(self.cfg['relay0_mode']))
            except ValueError:
                logger.warning('Configured relay0_mode not available in GUI. Interface set to GUI default.')
            self.checkbox_relay0_enabled.setChecked(self.cfg['relay0_enabled'])
            for c, g in zip(self.cfg['event_counter_channels_enabled'], self.cfg['event_counter_k_factors']):
                getattr(self, 'checkbox_event_counter_channel%d_enabled' % (c)).setChecked(True)
                getattr(self, 'spinbox_event_counter_channel%d_k_factor' % (c)).setValue(g)
            if 'low_flow_alarm_enabled' in self.cfg.keys():
                self.checkbox_low_flow_alarm_enabled.setChecked(self.cfg['low_flow_alarm_enabled'])
            for c, g in zip(self.cfg['analog_channels_enabled'], self.cfg['analog_channels_gains']):
                getattr(self, 'checkbox_analog_channel%d_enabled' % (c)).setChecked(True)
                getattr(self, 'spinbox_analog_channel%d_gain' % (c)).setValue(g)
        if hasattr(self, 'combobox_interface'):
            if 'interface' in self.cfg.keys():
                try:
                    self.combobox_interface.setCurrentIndex([self.combobox_interface.itemText(i)
                                                             for i in range(self.combobox_interface.count())]
                                                            .index(self.cfg['interface']))
                except ValueError:
                    logger.warning('Configured interface not available in GUI. Interface set to GUI default.')
        if hasattr(self, 'scroll_area_layout_immersed'):
            if 'immersed' in self.cfg.keys() and 'tdf_files' in self.cfg.keys():
                self.tdf_files = self.cfg['tdf_files']
                for f, i in zip(self.tdf_files, self.cfg['immersed']):
                    widget = QtWidgets.QCheckBox(os.path.basename(f))
                    if i:
                        widget.setChecked(True)
                    self.scroll_area_layout_immersed.addWidget(widget)
                self.scroll_area_layout_immersed.addItem(
                    QtGui.QSpacerItem(20, 40, QtWidgets.QSizePolicy.Minimum, QtWidgets.QSizePolicy.Expanding))
            else:
                self.tdf_files = []
        # Connect Buttons
        self.connect_backend()


class DialogSerialConnection(QtGui.QDialog):
    def __init__(self, parent):
        super().__init__(parent)
        uic.loadUi(os.path.join(PATH_TO_RESOURCES, 'serial_connection.ui'), self)
        instrument = parent.instrument
        # Connect buttons
        self.button_box.button(QtGui.QDialogButtonBox.Open).clicked.connect(self.accept)
        self.button_box.button(QtGui.QDialogButtonBox.Cancel).clicked.connect(self.reject)
        # Update ports list
        self.ports = list_serial_comports()
        # self.ports.append(type('obj', (object,), {'device': '/dev/ttys001', 'product': 'macOS Virtual Serial', 'description': 'n/a'}))  # Debug macOS serial
        ports_device = []
        for p in self.ports:
            # print(f'\n\n===\n{p.description}\n{p.device}\n{p.hwid}\n{p.interface}\n{p.location}\n{p.manufacturer}\n{p.name}\n{p.pid}\n{p.product}\n{p.serial_number}\n{p.vid}')
            p_name = str(p.device)
            if p.description is not None and p.description != 'n/a':
                p_name += ' - ' + str(p.description)
            self.cb_port.addItem(p_name)
            ports_device.append(p.device)
        # Set default values based on instrument
        baudrate, bytesize, parity, stopbits, timeout = '19200', '8 bits', 'none', '1', 2
        if hasattr(instrument, 'default_serial_baudrate'):
            baudrate = str(instrument.default_serial_baudrate)
        if hasattr(instrument, 'default_serial_parity'):
            parity = str(instrument.default_serial_parity)
        if hasattr(instrument, 'default_serial_timeout'):
            timeout = instrument.default_serial_timeout
        if instrument.uuid in CFG.interfaces.keys():
            if isinstance(CFG.interfaces[instrument.uuid], str):  # Support legacy format
                CFG.interfaces[instrument.uuid]['port'] = CFG.interfaces[instrument.uuid]
            if 'port' in CFG.interfaces[instrument.uuid].keys():
                port = CFG.interfaces[instrument.uuid]['port']
                if port in ports_device:
                    self.cb_port.setCurrentIndex(ports_device.index(port))
            if 'baudrate' in CFG.interfaces[instrument.uuid].keys():
                baudrate = str(CFG.interfaces[instrument.uuid]['baudrate'])
            if 'bytesize' in CFG.interfaces[instrument.uuid].keys():
                bytesize = f"{CFG.interfaces[instrument.uuid]['bytesize']} bits"
            if 'parity' in CFG.interfaces[instrument.uuid].keys():
                try:
                    parity = {serial.PARITY_EVEN: 'even', serial.PARITY_ODD: 'odd',
                              serial.PARITY_MARK: 'mark', serial.PARITY_SPACE: 'space',
                              serial.PARITY_NONE: 'none'}[CFG.interfaces[instrument.uuid]['parity']]
                except KeyError:
                    logger.warning('cfg parity invalid.')
            if 'stopbits' in CFG.interfaces[instrument.uuid].keys():
                stopbits = str(CFG.interfaces[instrument.uuid]['stopbits'])
            if 'timeout' in CFG.interfaces[instrument.uuid].keys():
                timeout = CFG.interfaces[instrument.uuid]['timeout']
        self.cb_baudrate.setCurrentIndex([self.cb_baudrate.itemText(i) for i in range(self.cb_baudrate.count())].index(baudrate))
        self.cb_bytesize.setCurrentIndex([self.cb_bytesize.itemText(i) for i in range(self.cb_bytesize.count())].index(bytesize))
        self.cb_parity.setCurrentIndex([self.cb_parity.itemText(i) for i in range(self.cb_parity.count())].index(parity))
        self.cb_stopbits.setCurrentIndex([self.cb_stopbits.itemText(i) for i in range(self.cb_stopbits.count())].index(stopbits))
        self.sb_timeout.setValue(timeout)

    @property
    def port(self) -> str:
        return self.ports[self.cb_port.currentIndex()].device

    @property
    def baudrate(self) -> int:
        return int(self.cb_baudrate.currentText())

    @property
    def bytesize(self) -> int:
        if self.cb_bytesize.currentText() == '5 bits':
            return serial.FIVEBITS
        elif self.cb_bytesize.currentText() == '6 bits':
            return serial.SIXBITS
        elif self.cb_bytesize.currentText() == '7 bits':
            return serial.SEVENBITS
        elif self.cb_bytesize.currentText() == '8 bits':
            return serial.EIGHTBITS
        raise ValueError('serial byte size not defined')

    @property
    def parity(self) -> int:
        if self.cb_parity.currentText() == 'none':
            return serial.PARITY_NONE
        elif self.cb_parity.currentText() == 'even':
            return serial.PARITY_EVEN
        elif self.cb_parity.currentText() == 'odd':
            return serial.PARITY_ODD
        elif self.cb_parity.currentText() == 'mark':
            return serial.PARITY_MARK
        elif self.cb_parity.currentText() == 'space':
            return serial.PARITY_SPACE
        raise ValueError('serial parity not defined')

    @property
    def stopbits(self) -> (int, float):
        if self.cb_stopbits.currentText() == '1':
            return serial.STOPBITS_ONE
        elif self.cb_stopbits.currentText() == '1.5':
            return serial.STOPBITS_ONE_POINT_FIVE
        elif self.cb_stopbits.currentText() == '2':
            return serial.STOPBITS_TWO
        raise ValueError('serial stop bits not defined')

    @property
    def timeout(self) -> float:
        return self.sb_timeout.value()


class DialogSocketConnection(QtGui.QDialog):
    def __init__(self, parent):
        super().__init__(parent)
        instrument = parent.instrument
        uic.loadUi(os.path.join(PATH_TO_RESOURCES, 'socket_connection.ui'), self)
        # Set defaults
        if instrument.uuid in CFG.interfaces.keys():
            if isinstance(CFG.interfaces[instrument.uuid], str):  # Support legacy format
                CFG.interfaces[instrument.uuid]['port'] = CFG.interfaces[instrument.uuid]
            if 'socket_ip' in CFG.interfaces[instrument.uuid].keys():
                ip = str(CFG.interfaces[instrument.uuid]['socket_ip'])
                self.le_ip.setText(ip)
            if 'socket_port' in CFG.interfaces[instrument.uuid].keys():
                port = CFG.interfaces[instrument.uuid]['socket_port']
                self.sb_port.setValue(port)
        # Connect buttons
        self.button_box.button(QtGui.QDialogButtonBox.Open).clicked.connect(self.accept)
        self.button_box.button(QtGui.QDialogButtonBox.Cancel).clicked.connect(self.reject)

    @property
    def ip(self) -> str:
        return self.le_ip.text()

    @property
    def port(self) -> int:
        return int(self.sb_port.value())

    # @property
    # def timeout(self) -> int:
    #     return int(self.sb_timeout.value())


class DialogLoggerOptions(QtGui.QDialog):
    def __init__(self, parent):
        super().__init__(parent)  #, QtCore.Qt.WindowStaysOnTopHint
        uic.loadUi(os.path.join(PATH_TO_RESOURCES, 'logger_options.ui'), self)
        self.le_prefix_custom_connected = False
        self.instrument = parent.instrument
        # Logger Options
        self.le_log_path.setText(self.instrument.log_path)
        self.button_browse_log_directory.clicked.connect(self.act_browse_log_directory)
        self.update_filename_template()
        # Connect Prefix Checkbox to update Filename Template
        self.cb_prefix_diw.toggled.connect(self.update_filename_template)
        self.cb_prefix_fsw.toggled.connect(self.update_filename_template)
        self.cb_prefix_dark.toggled.connect(self.update_filename_template)
        self.cb_prefix_custom.toggled.connect(self.update_filename_template)
        # Connect buttons
        self.button_box.button(QtGui.QDialogButtonBox.Save).setDefault(True)
        self.button_box.button(QtGui.QDialogButtonBox.Save).clicked.connect(self.accept)
        self.button_box.button(QtGui.QDialogButtonBox.Cancel).clicked.connect(self.reject)

    @property
    def cover_log_prefix(self) -> str:
        prefix = ''
        if self.cb_prefix_diw.isChecked():
            prefix += 'DIW'
        if self.cb_prefix_fsw.isChecked():
            prefix += 'FSW'
        if self.cb_prefix_dark.isChecked():
            prefix += 'DARK'
        if self.cb_prefix_custom.isChecked():
            if not self.le_prefix_custom_connected:
                self.le_prefix_custom.textChanged.connect(self.update_filename_template)
                self.le_prefix_custom_connected = True
            prefix += self.le_prefix_custom.text()
        elif self.le_prefix_custom_connected:
            self.le_prefix_custom.textChanged.disconnect(self.update_filename_template)
            self.le_prefix_custom_connected = False
        if prefix:
            prefix += '_'
        # Check All required fields are complete
        return prefix

    @property
    def log_path(self) -> str:
        return self.le_log_path.text()

    def act_browse_log_directory(self):
        self.le_log_path.setText(QtGui.QFileDialog.getExistingDirectory(caption='Choose logging directory',
                                                     directory=self.le_log_path.text()))
        self.show()

    def update_filename_template(self):
        # self.le_filename_template.setText(instrument.log_filename)  # Not up to date
        self.le_filename_template.setText(self.cover_log_prefix + self.instrument.bare_log_prefix +
                                          '_YYYYMMDD_hhmmss.' + self.instrument.log_get_file_ext())


class App(QtGui.QApplication):
    def __init__(self, *args):
        QtGui.QApplication.__init__(self, *args)
        self.splash_screen = QtGui.QSplashScreen(QtGui.QPixmap(os.path.join(PATH_TO_RESOURCES, 'inlinino.ico')))
        self.splash_screen.show()
        self.setWindowIcon(QtGui.QIcon(os.path.join(PATH_TO_RESOURCES, 'inlinino.ico')))
        self.main_window = MainWindow()
        self.startup_dialog = DialogStartUp()
        self.splash_screen.close()

    def start(self, instrument_index=None):
        if isinstance(instrument_index, int) and instrument_index < len(CFG.instruments):
            # Get instrument index
            instrument_uuid = list(CFG.instruments.keys())[instrument_index]
        elif isinstance(instrument_index, str) and instrument_index in CFG.instruments.keys():
            instrument_uuid = instrument_index
        else:
            logger.debug('Startup Dialog')
            self.startup_dialog.show()
            act = self.startup_dialog.exec_()
            if act == self.startup_dialog.LOAD_INSTRUMENT:
                instrument_uuid = self.startup_dialog.selected_uuid
            elif act == self.startup_dialog.SETUP_INSTRUMENT:
                setup_dialog = DialogInstrumentCreate(self.startup_dialog.selected_template)
                setup_dialog.show()
                if setup_dialog.exec_():
                    instrument_uuid = setup_dialog.cfg_uuid
                else:
                    logger.info('Setup closed')
                    self.start()  # Restart application to go back to startup screen
            else:
                logger.info('Startup closed')
                sys.exit()

        # Load instrument
        instrument_name = CFG.instruments[instrument_uuid]['model'] + ' ' \
                          + CFG.instruments[instrument_uuid]['serial_number']
        instrument_module_name = CFG.instruments[instrument_uuid]['module']
        logger.debug('Loading instrument [' + str(instrument_uuid) + '] ' + instrument_name)
        instrument_loaded = False
        while not instrument_loaded:
            try:
                instrument_class = {'generic': Instrument, 'acs': ACS, 'apogee': ApogeeQuantumSensor,
                                    'dataq': DATAQ, 'hydroscat': HydroScat, 'hyperbb': HyperBB, 'hypernav': HyperNav,
                                    'lisst': LISST, 'nmea': NMEA,
                                    'ontrak': Ontrak,
                                    'satlantic': Satlantic,
                                    'sunav1': SunaV1, 'sunav2': SunaV2, 'taratsg': TaraTSG}
                instrument_signal = HyperNavSignals if instrument_module_name == 'hypernav' else InstrumentSignals
                if instrument_module_name not in instrument_class.keys():
                    logger.critical('Instrument module not supported')
                    sys.exit(-1)
                self.main_window.init_instrument(instrument_class[instrument_module_name](
                    instrument_uuid, CFG.instruments[instrument_uuid].copy(), instrument_signal()
                ))
                instrument_loaded = True
            except Exception as e:
                raise e
                logger.warning('Unable to load instrument.')
                logger.warning(e)
                self.closeAllWindows()  # ACS, HyperBB, LISST, and Suna are opening pyqtgraph windows
                # Dialog Box
                setup_dialog = DialogInstrumentUpdate(instrument_uuid)
                setup_dialog.show()
                setup_dialog.notification('Unable to load instrument. Please check configuration.', e)
                if setup_dialog.exec_():
                    logger.info('Updated configuration')
                else:
                    logger.info('Setup closed')
                    self.start()  # Restart application to go back to startup screen
        # Start Main Window
        self.main_window.show()
        sys.exit(self.exec_())<|MERGE_RESOLUTION|>--- conflicted
+++ resolved
@@ -24,12 +24,8 @@
 from inlinino.instruments.apogee import ApogeeQuantumSensor
 from inlinino.instruments.dataq import DATAQ
 from inlinino.instruments.hyperbb import HyperBB
-<<<<<<< HEAD
 from inlinino.instruments.hydroscat import HydroScat
-from inlinino.instruments.hypernav import HyperNav
-=======
 from inlinino.instruments.hypernav import HyperNav, read_manufacturer_pixel_registration
->>>>>>> 11d7762d
 from inlinino.instruments.lisst import LISST
 from inlinino.instruments.nmea import NMEA
 from inlinino.instruments.ontrak import Ontrak, USBADUHIDInterface
@@ -534,20 +530,18 @@
 
     def show(self, txt: str = None, sound: bool = True):
         if not self.active:
-<<<<<<< HEAD
-            txt = ""
-            if instrument_name is not None:
-                txt += f"Instument: {instrument_name}\n"
-            if interface_name is not None:
-                opt = '' if ':' in interface_name else ' [disconnected]'
-                txt += f"Port: {interface_name}{opt}\n\n"
-            self.setInformativeText(txt + self.TEXT)
-=======
             if txt is None:
+                txt = ""
+                if instrument_name is not None:
+                    txt += f"Instument: {instrument_name}\n"
+                if interface_name is not None:
+                    opt = '' if ':' in interface_name else ' [disconnected]'
+                    txt += f"Port: {interface_name}{opt}\n\n"
+                self.setInformativeText(txt + self.INFO_TEXT)
                 self.setText(self.TEXT)
             else:
                 self.setText(txt)
->>>>>>> 11d7762d
+                self.setInformativeText('')
             super().show()
             if sound:
                 self.alarm_playlist.setCurrentIndex(0)
@@ -941,21 +935,6 @@
             except ValueError:
                 self.notification('Starboard serial number must be an integer.')
                 return
-<<<<<<< HEAD
-            # TODO Validate files received for pixel registration
-        elif self.cfg['module'] == 'hydroscat':
-            try:
-                f = configparser.ConfigParser()
-                f.read_file(open(self.cfg['calibration_file'], 'r'))
-                self.cfg['manufacturer'] = 'HobiLabs'
-                self.cfg['model'] = 'HydroScat'
-                self.cfg['serial_number'] = f.get('General', 'Serial')
-            except configparser.Error as e:
-                self.notification("Invalid HydroScat calibration file.", details=str(e))
-                return
-            except FileNotFoundError:
-                self.notification(f"No such calibration file: {self.cfg['calibration_file']}")
-=======
             try:
                 for path in (self.cfg['px_reg_path_prt'], self.cfg['px_reg_path_sbd']):
                     if not path:
@@ -971,7 +950,19 @@
                                          f'{", ".join(pySat.Instrument.VALID_CAL_EXTENSIONS)}and .cgs.')
             except Exception as e:
                 self.notification('Error in HyperNav configuration.', e)
->>>>>>> 11d7762d
+                return
+        elif self.cfg['module'] == 'hydroscat':
+            try:
+                f = configparser.ConfigParser()
+                f.read_file(open(self.cfg['calibration_file'], 'r'))
+                self.cfg['manufacturer'] = 'HobiLabs'
+                self.cfg['model'] = 'HydroScat'
+                self.cfg['serial_number'] = f.get('General', 'Serial')
+            except configparser.Error as e:
+                self.notification("Invalid HydroScat calibration file.", details=str(e))
+                return
+            except FileNotFoundError:
+                self.notification(f"No such calibration file: {self.cfg['calibration_file']}")
                 return
         # Update global instrument cfg
         CFG.read()  # Update local cfg if other instance updated cfg
