{
  "instruments": [
    {
<<<<<<< HEAD
      "manufacturer": "WetLabs",
      "model": "BB3",
      "serial_number": "349",
      "module": "generic",
      "terminator": {
        "__bytes__": "ascii",
        "content": "\r\n"
      },
      "separator": {
        "__bytes__": "ascii",
        "content": "\t"
      },
      "variable_names": [
        "beta470",
        "beta532",
        "beta660"
      ],
      "variable_units": [
        "counts",
        "counts",
        "counts"
      ],
      "variable_columns": [
        3,
        5,
        7
      ],
      "variable_types": [
        "int",
        "int",
        "int"
      ],
      "variable_precision": [
        "%d",
        "%d",
        "%d"
      ],
      "log_raw": false,
      "log_products": true,
      "log_path": "data",
      "variable_displayed": [
        "beta470",
        "beta532",
        "beta660"
      ]
    },
    {
      "manufacturer": "SeaBird",
      "model": "TSG",
      "serial_number": "0XX",
      "module": "generic",
      "terminator": {
        "__bytes__": "ascii",
        "content": "\r\n"
      },
      "separator": ",",
      "variable_names": [
        "T",
        "C",
        "S"
      ],
      "variable_units": [
        "deg_C",
        "S/m",
        "no units"
      ],
      "variable_columns": [
        0,
        1,
        2
      ],
      "variable_types": [
        "float",
        "float",
        "float"
      ],
      "variable_precision": [
        "%.3f",
        "%.3f",
        "%.3f"
      ],
      "log_raw": true,
      "log_products": true,
      "log_path": "data"
    },
    {
      "manufacturer": "WetLabs",
      "model": "ACS",
      "serial_number": "301",
      "module": "acs",
      "device_file": "cfg/acs301_20180129.dev",
      "log_raw": true,
      "log_products": true,
      "log_path": "data"
    },
    {
      "manufacturer": "Sequoia",
      "model": "LISST",
      "serial_number": "1183",
      "module": "lisst",
      "ini_file": "cfg/LISST1183_20180119_Lisst.ini",
      "device_file": "cfg/LISST1183_20180119_InstrumentData.txt",
      "dcal_file": "cfg/LISST1183_20180119_ringarea.asc",
      "zsc_file": "cfg/LISST1183_20180119_factory_zsc.asc",
      "log_raw": true,
      "log_products": true,
      "log_path": "data"
    },
    {
      "module": "dataq",
      "manufacturer": "WetLabs",
      "model": "WSCD",
      "serial_number": "859",
      "log_path": "data",
      "log_raw": false,
      "log_products": true,
      "channels_enabled": [
        2
      ]
    },
    {
      "module": "acs",
      "device_file": "cfg/acs091_20200217.dev",
      "log_path": "data",
      "manufacturer": "WetLabs",
      "model": "ACS",
      "serial_number": "91",
      "log_raw": true,
      "log_products": true
    },
    {
      "module": "acs",
      "device_file": "cfg/acs057_20200129.dev",
      "log_path": "data",
      "manufacturer": "WetLabs",
      "model": "ACS",
      "serial_number": "57",
      "log_raw": true,
      "log_products": true
    },
    {
      "module": "acs",
      "device_file": "cfg/acs279_20180524.dev",
      "log_path": "data",
      "manufacturer": "WetLabs",
      "model": "ACS",
      "serial_number": "279",
      "log_raw": true,
      "log_products": true
    },
    {
      "module": "acs",
      "device_file": "cfg/acs111_20200918.dev",
      "log_path": "data",
      "manufacturer": "WetLabs",
      "model": "ACS",
      "serial_number": "111",
      "log_raw": true,
      "log_products": true
    },
    {
      "module": "generic",
      "variable_names": [
        "rtd",
        "t",
        "fault",
        "ec_c",
        "ec_v",
        "ec_su"
      ],
      "variable_units": [
        "counts",
        "degC",
        "nounits",
        "counts",
        "volts",
        "ms/cm"
      ],
      "variable_columns": [
        0,
        1,
        2,
        3,
        4,
        5
      ],
      "variable_types": [
        "int",
        "float",
        "int",
        "int",
        "float",
        "float"
      ],
      "variable_precision": [
        "%d",
        "%.4f",
        "%d",
        "%d",
        "%.4f",
        "%.4f"
      ],
      "terminator": {
        "__bytes__": "ascii",
        "content": "\r\n"
      },
      "separator": {
        "__bytes__": "ascii",
        "content": ","
      },
      "log_raw": false,
      "log_products": true,
      "log_path": "data",
      "manufacturer": "HH",
      "model": "TSG",
      "serial_number": "001"
    },
    {
      "module": "taratsg",
      "log_path": "data",
      "log_products": true,
      "log_raw": false,
      "manufacturer": "Sea-Bird",
      "model": "SBE38+45",
      "serial_number": "Tara"
    },
    {
      "module": "nmea",
      "interface": "socket",
      "variable_names": [
        "datetime",
        "latitude",
        "longitude",
        "altitude",
        "gps_qual",
        "num_sats",
        "horizontal_dil"
      ],
      "log_raw": true,
      "log_products": true,
      "log_path": "data",
      "manufacturer": "NMEA",
      "model": "GPS",
      "serial_number": "Tara",
      "variable_units": [
        "",
        "degN",
        "degE",
        "m",
        "0=no_fix|1=GPS_fix|2=Dif_GPS_fix",
        "count",
        "m"
      ],
      "variable_types": [
        "str",
        "float",
        "float",
        "float",
        "int",
        "float",
        "float"
      ],
      "variable_precision": [
        "%s",
        "%.6f",
        "%.6f",
        "%.2f",
        "%s",
        "%.1f",
        "%.1f"
      ]
    },
    {
      "module": "nmea",
      "variable_names": [
        "datetime",
        "latitude",
        "longitude",
        "spd_over_grnd",
        "true_course"
      ],
      "log_raw": true,
      "log_products": true,
      "log_path": "data",
      "manufacturer": "NMEA",
      "model": "GPS",
      "serial_number": "Discovery",
      "variable_units": [
        "",
        "degN",
        "degE",
        "knots",
        "degN"
      ],
      "variable_types": [
        "str",
        "float",
        "float",
        "float",
        "float"
      ],
      "variable_precision": [
        "%s",
        "%.6f",
        "%.6f",
        "%.1f",
        "%.1f"
      ]
    },
    {
      "module": "hyperbb",
      "log_products": true,
      "log_raw": true,
      "manufacturer": "Sequoia",
      "model": "HyperBB",
      "serial_number": "8005",
      "log_path": "data",
      "plaque_file": "cfg/HBB8005_CalPlaque_20210315.mat",
      "temperature_file": "cfg/HBB8005_CalTemp_20210315.mat"
    },
    {
      "module": "nmea",
      "variable_names": [
        "datetime",
        "latitude",
        "longitude",
        "altitude",
        "gps_qual",
        "num_sats",
        "horizontal_dil",
        "true_course",
        "true_track",
        "mag_track",
        "spd_over_grnd_kmph"
      ],
      "variable_units": [
        "",
        "degN",
        "degE",
        "m",
        "0=no_fix|1=GPS_fix|2=Dif_GPS_fix",
        "count",
        "m",
        "degN",
        "degN",
        "degN",
        "km/h"
      ],
      "variable_types": [
        "str",
        "float",
        "float",
        "float",
        "int",
        "float",
        "float",
        "float",
        "float",
        "float",
        "float"
      ],
      "variable_precision": [
        "%s",
        "%.6f",
        "%.6f",
        "%.2f",
        "%s",
        "%.1f",
        "%.1f",
        "%.1f",
        "%.1f",
        "%.1f",
        "%.1f"
      ],
      "log_raw": true,
      "log_products": true,
      "log_path": "C:/data/TaraMicrobiome/5_Martinique-FrenchGuyana/GPS",
      "manufacturer": "NMEA",
      "model": "SC701-Serial",
      "interface": "serial",
      "serial_number": "Tara"
    },
    {
      "module": "nmea",
      "variable_names": [
        "datetime",
        "latitude",
        "longitude",
        "altitude",
        "gps_qual",
        "num_sats",
        "horizontal_dil",
        "true_course",
        "true_track",
        "mag_track",
        "spd_over_grnd_kmph"
      ],
      "variable_units": [
        "",
        "degN",
        "degE",
        "m",
        "0=no_fix|1=GPS_fix|2=Dif_GPS_fix",
        "count",
        "m",
        "degN",
        "degN",
        "degN",
        "km/h"
      ],
      "variable_types": [
        "str",
        "float",
        "float",
        "float",
        "int",
        "float",
        "float",
        "float",
        "float",
        "float",
        "float"
      ],
      "variable_precision": [
        "%s",
        "%.6f",
        "%.6f",
        "%.2f",
        "%s",
        "%.1f",
        "%.1f",
        "%.1f",
        "%.1f",
        "%.1f",
        "%.1f"
      ],
      "log_raw": true,
      "log_products": true,
      "log_path": "data",
      "manufacturer": "NMEA",
      "model": "SC701",
      "interface": "socket",
      "serial_number": "Tara"
    },
    {
      "module": "nmea",
      "variable_names": [
        "datetime",
        "latitude",
        "longitude",
        "altitude",
        "gps_qual",
        "num_sats",
        "horizontal_dil",
        "heading",
        "true_course",
        "spd_over_grnd"
      ],
      "variable_units": [
        "",
        "degN",
        "degE",
        "m",
        "0=no_fix|1=GPS_fix|2=Dif_GPS_fix",
        "count",
        "m",
        "degN",
        "degN",
        "?"
      ],
      "variable_types": [
        "str",
        "float",
        "float",
        "float",
        "int",
        "float",
        "float",
        "float",
        "float",
        "float"
      ],
      "variable_precision": [
        "%s",
        "%.6f",
        "%.6f",
        "%.2f",
        "%s",
        "%.1f",
        "%.1f",
        "%.1f",
        "%.1f",
        "%.1f"
      ],
      "log_raw": true,
      "log_products": true,
      "log_path": "data",
      "manufacturer": "NMEA",
      "model": "GPS32",
      "interface": "socket",
      "serial_number": "Tara"
    },
    {
      "module": "nmea",
      "variable_names": [
        "datetime",
        "latitude",
        "longitude",
        "true_course",
        "spd_over_grnd",
        "wind_angle",
        "wind_speed",
        "temperature"
      ],
      "variable_units": [
        "",
        "degN",
        "degE",
        "degN",
        "?",
        "degN",
        "N",
        "degC"
      ],
      "variable_types": [
        "str",
        "float",
        "float",
        "float",
        "float",
        "float",
        "float",
        "float"
      ],
      "variable_precision": [
        "%s",
        "%.6f",
        "%.6f",
        "%.1f",
        "%.1f",
        "%.1f",
        "%.1f",
        "%.1f"
      ],
      "log_raw": true,
      "log_products": true,
      "log_path": "data",
      "manufacturer": "NMEA",
      "model": "BATOS",
      "interface": "socket",
      "serial_number": "Tara"
    },
    {
      "module": "nmea",
      "variable_names": [
        "wind_angle",
        "wind_speed"
      ],
      "variable_units": [
        "degRelative",
        "kts"
      ],
      "variable_types": [
        "float",
        "float"
      ],
      "variable_precision": [
        "%.1f",
        "%.1f"
      ],
      "log_raw": true,
      "log_products": true,
      "log_path": "data",
      "manufacturer": "NMEA",
      "model": "Girouette",
      "interface": "socket",
      "serial_number": "Tara"
    },
    {
      "module": "hyperbb",
      "manufacturer": "Sequoia",
      "model": "HyperBB",
      "serial_number": "8002",
      "log_raw": true,
      "log_products": true,
      "log_path": "data",
      "plaque_file": "cfg/HBB8002_CalPlaque_20210719.mat",
      "temperature_file": "cfg/HBB8002_CalTemp_20210106.mat"
    },
    {
      "module": "sunav2",
      "manufacturer": "Sea-Bird Scientific",
      "model": "Suna",
      "log_raw": true,
      "log_products": true,
      "log_path": "data",
      "calibration_file": "cfg/SUNA_1504/ZCoefDat.cal",
      "serial_number": "1504"
    },
    {
      "module": "dataq",
      "manufacturer": "WetLabs",
      "model": "WS3S&CST",
      "serial_number": " ",
      "log_path": "data",
      "variable_names": [
        "chl",
        "tr",
        "c"
      ],
      "variable_units": [
        "ug/L",
        "no units",
        "1/m"
      ],
      "variable_precision": [
        "%.3f",
        "%.3f",
        "%.5f"
      ],
      "channels_enabled": [
        0,
        1
      ],
      "log_raw": false,
      "log_products": true,
      "variable_equations": [
        "5.6 * (c[1] - 0.068)",
        "(c[2] - 0.058)/(4.665-0.058)",
        "-1/0.25 * np.log((c[2] - 0.058)/(4.665-0.058))"
=======
      "module": "satlantic",
      "manufacturer": "Satlantic",
      "model": "HyperNAV",
      "serial_number": "0051",
      "log_raw": true,
      "log_products": true,
      "log_path": "data",
      "tdf_files": [
        "cfg/HNAV-0051/DI4398A.cal",
        "cfg/HNAV-0051/HyperNav-SATYDZ0002-HN-1_R-089381_20210430tryagain.cal",
        "cfg/HNAV-0051/HyperNav-SATYDZ0003-HN-1_R-089384_20210512Ctryagain.cal",
        "cfg/HNAV-0051/HyperNav-SATYLZ0002-HN-1_R-089381_20210430tryagain.cal",
        "cfg/HNAV-0051/HyperNav-SATYLZ0003-HN-1_R-089384_20210512Ctryagain.cal"
      ],
      "immersed": [
        false,
        true,
        true,
        true,
        true
>>>>>>> 3468e1d8
      ]
    }
  ]
}<|MERGE_RESOLUTION|>--- conflicted
+++ resolved
@@ -1,638 +1,6 @@
 {
   "instruments": [
     {
-<<<<<<< HEAD
-      "manufacturer": "WetLabs",
-      "model": "BB3",
-      "serial_number": "349",
-      "module": "generic",
-      "terminator": {
-        "__bytes__": "ascii",
-        "content": "\r\n"
-      },
-      "separator": {
-        "__bytes__": "ascii",
-        "content": "\t"
-      },
-      "variable_names": [
-        "beta470",
-        "beta532",
-        "beta660"
-      ],
-      "variable_units": [
-        "counts",
-        "counts",
-        "counts"
-      ],
-      "variable_columns": [
-        3,
-        5,
-        7
-      ],
-      "variable_types": [
-        "int",
-        "int",
-        "int"
-      ],
-      "variable_precision": [
-        "%d",
-        "%d",
-        "%d"
-      ],
-      "log_raw": false,
-      "log_products": true,
-      "log_path": "data",
-      "variable_displayed": [
-        "beta470",
-        "beta532",
-        "beta660"
-      ]
-    },
-    {
-      "manufacturer": "SeaBird",
-      "model": "TSG",
-      "serial_number": "0XX",
-      "module": "generic",
-      "terminator": {
-        "__bytes__": "ascii",
-        "content": "\r\n"
-      },
-      "separator": ",",
-      "variable_names": [
-        "T",
-        "C",
-        "S"
-      ],
-      "variable_units": [
-        "deg_C",
-        "S/m",
-        "no units"
-      ],
-      "variable_columns": [
-        0,
-        1,
-        2
-      ],
-      "variable_types": [
-        "float",
-        "float",
-        "float"
-      ],
-      "variable_precision": [
-        "%.3f",
-        "%.3f",
-        "%.3f"
-      ],
-      "log_raw": true,
-      "log_products": true,
-      "log_path": "data"
-    },
-    {
-      "manufacturer": "WetLabs",
-      "model": "ACS",
-      "serial_number": "301",
-      "module": "acs",
-      "device_file": "cfg/acs301_20180129.dev",
-      "log_raw": true,
-      "log_products": true,
-      "log_path": "data"
-    },
-    {
-      "manufacturer": "Sequoia",
-      "model": "LISST",
-      "serial_number": "1183",
-      "module": "lisst",
-      "ini_file": "cfg/LISST1183_20180119_Lisst.ini",
-      "device_file": "cfg/LISST1183_20180119_InstrumentData.txt",
-      "dcal_file": "cfg/LISST1183_20180119_ringarea.asc",
-      "zsc_file": "cfg/LISST1183_20180119_factory_zsc.asc",
-      "log_raw": true,
-      "log_products": true,
-      "log_path": "data"
-    },
-    {
-      "module": "dataq",
-      "manufacturer": "WetLabs",
-      "model": "WSCD",
-      "serial_number": "859",
-      "log_path": "data",
-      "log_raw": false,
-      "log_products": true,
-      "channels_enabled": [
-        2
-      ]
-    },
-    {
-      "module": "acs",
-      "device_file": "cfg/acs091_20200217.dev",
-      "log_path": "data",
-      "manufacturer": "WetLabs",
-      "model": "ACS",
-      "serial_number": "91",
-      "log_raw": true,
-      "log_products": true
-    },
-    {
-      "module": "acs",
-      "device_file": "cfg/acs057_20200129.dev",
-      "log_path": "data",
-      "manufacturer": "WetLabs",
-      "model": "ACS",
-      "serial_number": "57",
-      "log_raw": true,
-      "log_products": true
-    },
-    {
-      "module": "acs",
-      "device_file": "cfg/acs279_20180524.dev",
-      "log_path": "data",
-      "manufacturer": "WetLabs",
-      "model": "ACS",
-      "serial_number": "279",
-      "log_raw": true,
-      "log_products": true
-    },
-    {
-      "module": "acs",
-      "device_file": "cfg/acs111_20200918.dev",
-      "log_path": "data",
-      "manufacturer": "WetLabs",
-      "model": "ACS",
-      "serial_number": "111",
-      "log_raw": true,
-      "log_products": true
-    },
-    {
-      "module": "generic",
-      "variable_names": [
-        "rtd",
-        "t",
-        "fault",
-        "ec_c",
-        "ec_v",
-        "ec_su"
-      ],
-      "variable_units": [
-        "counts",
-        "degC",
-        "nounits",
-        "counts",
-        "volts",
-        "ms/cm"
-      ],
-      "variable_columns": [
-        0,
-        1,
-        2,
-        3,
-        4,
-        5
-      ],
-      "variable_types": [
-        "int",
-        "float",
-        "int",
-        "int",
-        "float",
-        "float"
-      ],
-      "variable_precision": [
-        "%d",
-        "%.4f",
-        "%d",
-        "%d",
-        "%.4f",
-        "%.4f"
-      ],
-      "terminator": {
-        "__bytes__": "ascii",
-        "content": "\r\n"
-      },
-      "separator": {
-        "__bytes__": "ascii",
-        "content": ","
-      },
-      "log_raw": false,
-      "log_products": true,
-      "log_path": "data",
-      "manufacturer": "HH",
-      "model": "TSG",
-      "serial_number": "001"
-    },
-    {
-      "module": "taratsg",
-      "log_path": "data",
-      "log_products": true,
-      "log_raw": false,
-      "manufacturer": "Sea-Bird",
-      "model": "SBE38+45",
-      "serial_number": "Tara"
-    },
-    {
-      "module": "nmea",
-      "interface": "socket",
-      "variable_names": [
-        "datetime",
-        "latitude",
-        "longitude",
-        "altitude",
-        "gps_qual",
-        "num_sats",
-        "horizontal_dil"
-      ],
-      "log_raw": true,
-      "log_products": true,
-      "log_path": "data",
-      "manufacturer": "NMEA",
-      "model": "GPS",
-      "serial_number": "Tara",
-      "variable_units": [
-        "",
-        "degN",
-        "degE",
-        "m",
-        "0=no_fix|1=GPS_fix|2=Dif_GPS_fix",
-        "count",
-        "m"
-      ],
-      "variable_types": [
-        "str",
-        "float",
-        "float",
-        "float",
-        "int",
-        "float",
-        "float"
-      ],
-      "variable_precision": [
-        "%s",
-        "%.6f",
-        "%.6f",
-        "%.2f",
-        "%s",
-        "%.1f",
-        "%.1f"
-      ]
-    },
-    {
-      "module": "nmea",
-      "variable_names": [
-        "datetime",
-        "latitude",
-        "longitude",
-        "spd_over_grnd",
-        "true_course"
-      ],
-      "log_raw": true,
-      "log_products": true,
-      "log_path": "data",
-      "manufacturer": "NMEA",
-      "model": "GPS",
-      "serial_number": "Discovery",
-      "variable_units": [
-        "",
-        "degN",
-        "degE",
-        "knots",
-        "degN"
-      ],
-      "variable_types": [
-        "str",
-        "float",
-        "float",
-        "float",
-        "float"
-      ],
-      "variable_precision": [
-        "%s",
-        "%.6f",
-        "%.6f",
-        "%.1f",
-        "%.1f"
-      ]
-    },
-    {
-      "module": "hyperbb",
-      "log_products": true,
-      "log_raw": true,
-      "manufacturer": "Sequoia",
-      "model": "HyperBB",
-      "serial_number": "8005",
-      "log_path": "data",
-      "plaque_file": "cfg/HBB8005_CalPlaque_20210315.mat",
-      "temperature_file": "cfg/HBB8005_CalTemp_20210315.mat"
-    },
-    {
-      "module": "nmea",
-      "variable_names": [
-        "datetime",
-        "latitude",
-        "longitude",
-        "altitude",
-        "gps_qual",
-        "num_sats",
-        "horizontal_dil",
-        "true_course",
-        "true_track",
-        "mag_track",
-        "spd_over_grnd_kmph"
-      ],
-      "variable_units": [
-        "",
-        "degN",
-        "degE",
-        "m",
-        "0=no_fix|1=GPS_fix|2=Dif_GPS_fix",
-        "count",
-        "m",
-        "degN",
-        "degN",
-        "degN",
-        "km/h"
-      ],
-      "variable_types": [
-        "str",
-        "float",
-        "float",
-        "float",
-        "int",
-        "float",
-        "float",
-        "float",
-        "float",
-        "float",
-        "float"
-      ],
-      "variable_precision": [
-        "%s",
-        "%.6f",
-        "%.6f",
-        "%.2f",
-        "%s",
-        "%.1f",
-        "%.1f",
-        "%.1f",
-        "%.1f",
-        "%.1f",
-        "%.1f"
-      ],
-      "log_raw": true,
-      "log_products": true,
-      "log_path": "C:/data/TaraMicrobiome/5_Martinique-FrenchGuyana/GPS",
-      "manufacturer": "NMEA",
-      "model": "SC701-Serial",
-      "interface": "serial",
-      "serial_number": "Tara"
-    },
-    {
-      "module": "nmea",
-      "variable_names": [
-        "datetime",
-        "latitude",
-        "longitude",
-        "altitude",
-        "gps_qual",
-        "num_sats",
-        "horizontal_dil",
-        "true_course",
-        "true_track",
-        "mag_track",
-        "spd_over_grnd_kmph"
-      ],
-      "variable_units": [
-        "",
-        "degN",
-        "degE",
-        "m",
-        "0=no_fix|1=GPS_fix|2=Dif_GPS_fix",
-        "count",
-        "m",
-        "degN",
-        "degN",
-        "degN",
-        "km/h"
-      ],
-      "variable_types": [
-        "str",
-        "float",
-        "float",
-        "float",
-        "int",
-        "float",
-        "float",
-        "float",
-        "float",
-        "float",
-        "float"
-      ],
-      "variable_precision": [
-        "%s",
-        "%.6f",
-        "%.6f",
-        "%.2f",
-        "%s",
-        "%.1f",
-        "%.1f",
-        "%.1f",
-        "%.1f",
-        "%.1f",
-        "%.1f"
-      ],
-      "log_raw": true,
-      "log_products": true,
-      "log_path": "data",
-      "manufacturer": "NMEA",
-      "model": "SC701",
-      "interface": "socket",
-      "serial_number": "Tara"
-    },
-    {
-      "module": "nmea",
-      "variable_names": [
-        "datetime",
-        "latitude",
-        "longitude",
-        "altitude",
-        "gps_qual",
-        "num_sats",
-        "horizontal_dil",
-        "heading",
-        "true_course",
-        "spd_over_grnd"
-      ],
-      "variable_units": [
-        "",
-        "degN",
-        "degE",
-        "m",
-        "0=no_fix|1=GPS_fix|2=Dif_GPS_fix",
-        "count",
-        "m",
-        "degN",
-        "degN",
-        "?"
-      ],
-      "variable_types": [
-        "str",
-        "float",
-        "float",
-        "float",
-        "int",
-        "float",
-        "float",
-        "float",
-        "float",
-        "float"
-      ],
-      "variable_precision": [
-        "%s",
-        "%.6f",
-        "%.6f",
-        "%.2f",
-        "%s",
-        "%.1f",
-        "%.1f",
-        "%.1f",
-        "%.1f",
-        "%.1f"
-      ],
-      "log_raw": true,
-      "log_products": true,
-      "log_path": "data",
-      "manufacturer": "NMEA",
-      "model": "GPS32",
-      "interface": "socket",
-      "serial_number": "Tara"
-    },
-    {
-      "module": "nmea",
-      "variable_names": [
-        "datetime",
-        "latitude",
-        "longitude",
-        "true_course",
-        "spd_over_grnd",
-        "wind_angle",
-        "wind_speed",
-        "temperature"
-      ],
-      "variable_units": [
-        "",
-        "degN",
-        "degE",
-        "degN",
-        "?",
-        "degN",
-        "N",
-        "degC"
-      ],
-      "variable_types": [
-        "str",
-        "float",
-        "float",
-        "float",
-        "float",
-        "float",
-        "float",
-        "float"
-      ],
-      "variable_precision": [
-        "%s",
-        "%.6f",
-        "%.6f",
-        "%.1f",
-        "%.1f",
-        "%.1f",
-        "%.1f",
-        "%.1f"
-      ],
-      "log_raw": true,
-      "log_products": true,
-      "log_path": "data",
-      "manufacturer": "NMEA",
-      "model": "BATOS",
-      "interface": "socket",
-      "serial_number": "Tara"
-    },
-    {
-      "module": "nmea",
-      "variable_names": [
-        "wind_angle",
-        "wind_speed"
-      ],
-      "variable_units": [
-        "degRelative",
-        "kts"
-      ],
-      "variable_types": [
-        "float",
-        "float"
-      ],
-      "variable_precision": [
-        "%.1f",
-        "%.1f"
-      ],
-      "log_raw": true,
-      "log_products": true,
-      "log_path": "data",
-      "manufacturer": "NMEA",
-      "model": "Girouette",
-      "interface": "socket",
-      "serial_number": "Tara"
-    },
-    {
-      "module": "hyperbb",
-      "manufacturer": "Sequoia",
-      "model": "HyperBB",
-      "serial_number": "8002",
-      "log_raw": true,
-      "log_products": true,
-      "log_path": "data",
-      "plaque_file": "cfg/HBB8002_CalPlaque_20210719.mat",
-      "temperature_file": "cfg/HBB8002_CalTemp_20210106.mat"
-    },
-    {
-      "module": "sunav2",
-      "manufacturer": "Sea-Bird Scientific",
-      "model": "Suna",
-      "log_raw": true,
-      "log_products": true,
-      "log_path": "data",
-      "calibration_file": "cfg/SUNA_1504/ZCoefDat.cal",
-      "serial_number": "1504"
-    },
-    {
-      "module": "dataq",
-      "manufacturer": "WetLabs",
-      "model": "WS3S&CST",
-      "serial_number": " ",
-      "log_path": "data",
-      "variable_names": [
-        "chl",
-        "tr",
-        "c"
-      ],
-      "variable_units": [
-        "ug/L",
-        "no units",
-        "1/m"
-      ],
-      "variable_precision": [
-        "%.3f",
-        "%.3f",
-        "%.5f"
-      ],
-      "channels_enabled": [
-        0,
-        1
-      ],
-      "log_raw": false,
-      "log_products": true,
-      "variable_equations": [
-        "5.6 * (c[1] - 0.068)",
-        "(c[2] - 0.058)/(4.665-0.058)",
-        "-1/0.25 * np.log((c[2] - 0.058)/(4.665-0.058))"
-=======
       "module": "satlantic",
       "manufacturer": "Satlantic",
       "model": "HyperNAV",
@@ -653,7 +21,6 @@
         true,
         true,
         true
->>>>>>> 3468e1d8
       ]
     }
   ]
